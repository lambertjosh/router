[workspace]
default-members = ["apollo-router"]
members = [
    "apollo-router",
    "apollo-router-benchmarks",
    "apollo-router-scaffold",
    "examples/add-timestamp-header/rhai",
    "examples/async-auth/rust",
<<<<<<< HEAD
    "examples/bin-hello-world",
    "examples/bin-forbid-anonymous-operations",
=======
    "examples/context/rust",
>>>>>>> fc325488
    "examples/cookies-to-headers/rhai",
    "examples/data-response-mutate/rhai",
    "examples/embedded/rust",
    "examples/error-response-mutate/rhai",
    "examples/forbid-anonymous-operations/rhai",
    "examples/forbid-anonymous-operations/rust",
    "examples/hello-world/rust",
    "examples/jwt-auth/rust",
    "examples/jwt-claims/rhai",
    "examples/logging/rhai",
    "examples/op-name-to-header/rhai",
    "examples/status-code-propagation/rust",
    "examples/subgraph-request-log/rhai",
    "examples/supergraph-sdl/rust",
    "examples/surrogate-cache-key/rhai",
    "fuzz",
    # Note that xtask is not in the workspace member because it relies on dependencies that are incompatible with the router. Notably hyperx but there are others.
]

# this makes build scripts and proc macros faster to compile
[profile.dev.build-override]
# If you un-comment the next line with 1.60.0, compile fails on circle-ci linux
# debug = false
strip = "debuginfo"
incremental = false

# If building a dhat feature, you must use this profile
# e.g. heap allocation tracing: cargo build --profile release-dhat --features dhat-heap 
# e.g. heap and ad-hoc allocation tracing: cargo build --profile release-dhat --features dhat-heap,dhat-ad-hoc
[profile.release-dhat]
inherits = "release"
debug = 1

# TODO: to delete
# [patch.crates-io]
# opentelemetry = { git = "https://github.com/open-telemetry/opentelemetry-rust.git", rev = "e5ef3552efab2bdbf2f838023c37461cd799ab2c"}
# opentelemetry-http = { git = "https://github.com/open-telemetry/opentelemetry-rust.git", rev = "e5ef3552efab2bdbf2f838023c37461cd799ab2c"}
# opentelemetry-jaeger = { git = "https://github.com/open-telemetry/opentelemetry-rust.git", rev = "e5ef3552efab2bdbf2f838023c37461cd799ab2c"}
# opentelemetry-zipkin = { git = "https://github.com/open-telemetry/opentelemetry-rust.git", rev = "e5ef3552efab2bdbf2f838023c37461cd799ab2c"}
# opentelemetry-datadog = { git = "https://github.com/open-telemetry/opentelemetry-rust.git", rev = "e5ef3552efab2bdbf2f838023c37461cd799ab2c"}<|MERGE_RESOLUTION|>--- conflicted
+++ resolved
@@ -6,12 +6,9 @@
     "apollo-router-scaffold",
     "examples/add-timestamp-header/rhai",
     "examples/async-auth/rust",
-<<<<<<< HEAD
     "examples/bin-hello-world",
     "examples/bin-forbid-anonymous-operations",
-=======
     "examples/context/rust",
->>>>>>> fc325488
     "examples/cookies-to-headers/rhai",
     "examples/data-response-mutate/rhai",
     "examples/embedded/rust",

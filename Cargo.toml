[workspace]
default-members = ["apollo-router"]
members = [
    "apollo-router",
    "apollo-router-benchmarks",
    "apollo-router-scaffold",
    "examples/add-timestamp-header/rhai",
    "examples/async-auth/rust",
<<<<<<< HEAD
    "examples/bin-hello-world/rust",
    "examples/bin-forbid-anonymous-operations/rust",
=======
    "examples/cache-control/rhai",
>>>>>>> f8d3e096
    "examples/context/rust",
    "examples/cookies-to-headers/rhai",
    "examples/data-response-mutate/rhai",
    "examples/error-response-mutate/rhai",
    "examples/forbid-anonymous-operations/rhai",
    "examples/forbid-anonymous-operations/rust",
    "examples/hello-world/rust",
    "examples/jwt-claims/rhai",
    "examples/logging/rhai",
    "examples/op-name-to-header/rhai",
    "examples/status-code-propagation/rust",
    "examples/subgraph-request-log/rhai",
    "examples/supergraph-sdl/rust",
    "examples/surrogate-cache-key/rhai",
    "examples/coprocessor-subgraph/rust",
    "examples/throw-error/rhai",
    "fuzz",
    # Note that xtask is not in the workspace member because it relies on dependencies that are incompatible with the router. Notably hyperx but there are others.
]

# this makes build scripts and proc macros faster to compile
[profile.dev.build-override]
# If you un-comment the next line with 1.60.0, compile fails on circle-ci linux
# debug = false
strip = "debuginfo"
incremental = false

# If building a dhat feature, you must use this profile
# e.g. heap allocation tracing: cargo build --profile release-dhat --features dhat-heap
# e.g. heap and ad-hoc allocation tracing: cargo build --profile release-dhat --features dhat-heap,dhat-ad-hoc
[profile.release-dhat]
inherits = "release"
debug = 1

[patch.crates-io]
# TODO: to delete
# opentelemetry = { git = "https://github.com/open-telemetry/opentelemetry-rust.git", rev = "e5ef3552efab2bdbf2f838023c37461cd799ab2c"}
# opentelemetry-http = { git = "https://github.com/open-telemetry/opentelemetry-rust.git", rev = "e5ef3552efab2bdbf2f838023c37461cd799ab2c"}
# opentelemetry-jaeger = { git = "https://github.com/open-telemetry/opentelemetry-rust.git", rev = "e5ef3552efab2bdbf2f838023c37461cd799ab2c"}
# opentelemetry-zipkin = { git = "https://github.com/open-telemetry/opentelemetry-rust.git", rev = "e5ef3552efab2bdbf2f838023c37461cd799ab2c"}
# opentelemetry-datadog = { git = "https://github.com/open-telemetry/opentelemetry-rust.git", rev = "e5ef3552efab2bdbf2f838023c37461cd799ab2c"}<|MERGE_RESOLUTION|>--- conflicted
+++ resolved
@@ -6,12 +6,9 @@
     "apollo-router-scaffold",
     "examples/add-timestamp-header/rhai",
     "examples/async-auth/rust",
-<<<<<<< HEAD
     "examples/bin-hello-world/rust",
     "examples/bin-forbid-anonymous-operations/rust",
-=======
     "examples/cache-control/rhai",
->>>>>>> f8d3e096
     "examples/context/rust",
     "examples/cookies-to-headers/rhai",
     "examples/data-response-mutate/rhai",

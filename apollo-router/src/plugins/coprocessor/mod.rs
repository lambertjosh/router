--- conflicted
+++ resolved
@@ -293,13 +293,10 @@
     pub(super) method: bool,
     /// Send the service name
     pub(super) service_name: bool,
-<<<<<<< HEAD
     /// Handles the request without waiting for the coprocessor to respond
     pub(super) detached: bool,
-=======
     /// Send the subgraph request id
     pub(super) subgraph_request_id: bool,
->>>>>>> 0bdea7ea
 }
 
 /// What information is passed to a subgraph request/response stage
@@ -319,13 +316,10 @@
     pub(super) service_name: bool,
     /// Send the http status
     pub(super) status_code: bool,
-<<<<<<< HEAD
     /// Handles the response without waiting for the coprocessor to respond
     pub(super) detached: bool,
-=======
     /// Send the subgraph request id
     pub(super) subgraph_request_id: bool,
->>>>>>> 0bdea7ea
 }
 
 /// Configures the externalization plugin

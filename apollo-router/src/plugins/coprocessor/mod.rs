--- conflicted
+++ resolved
@@ -296,14 +296,11 @@
     pub(super) method: bool,
     /// Send the service name
     pub(super) service_name: bool,
-<<<<<<< HEAD
     /// The url you'd like to offload processing to
     #[schemars(with = "String")]
     pub(super) url: Option<Url>,
-=======
     /// Send the subgraph request id
     pub(super) subgraph_request_id: bool,
->>>>>>> 0bdea7ea
 }
 
 /// What information is passed to a subgraph request/response stage
@@ -323,14 +320,11 @@
     pub(super) service_name: bool,
     /// Send the http status
     pub(super) status_code: bool,
-<<<<<<< HEAD
     /// The url you'd like to offload processing to
     #[schemars(with = "String")]
     pub(super) url: Option<Url>,
-=======
     /// Send the subgraph request id
     pub(super) subgraph_request_id: bool,
->>>>>>> 0bdea7ea
 }
 
 /// Configures the externalization plugin

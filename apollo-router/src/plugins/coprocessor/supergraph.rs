--- conflicted
+++ resolved
@@ -33,14 +33,9 @@
     pub(super) sdl: bool,
     /// Send the method
     pub(super) method: bool,
-<<<<<<< HEAD
-    /// Handles the request without waiting for the coprocessor to respond
-    pub(super) detached: bool,
     /// The url you'd like to offload processing to
     #[schemars(with = "String")]
     pub(super) url: Option<Url>,
-=======
->>>>>>> 5de98ef7
 }
 
 /// What information is passed to a router request/response stage
@@ -57,14 +52,9 @@
     pub(super) sdl: bool,
     /// Send the HTTP status
     pub(super) status_code: bool,
-<<<<<<< HEAD
-    /// Handles the response without waiting for the coprocessor to respond
-    pub(super) detached: bool,
     /// The url you'd like to offload processing to
     #[schemars(with = "String")]
     pub(super) url: Option<Url>,
-=======
->>>>>>> 5de98ef7
 }
 
 #[derive(Clone, Debug, Default, Deserialize, PartialEq, Serialize, JsonSchema)]
@@ -590,12 +580,7 @@
         let supergraph_stage = SupergraphStage {
             request: SupergraphRequestConf {
                 body: true,
-<<<<<<< HEAD
                 ..Default::default()
-=======
-                sdl: false,
-                method: false,
->>>>>>> 5de98ef7
             },
             response: Default::default(),
         };
@@ -725,12 +710,7 @@
         let supergraph_stage = SupergraphStage {
             request: SupergraphRequestConf {
                 body: true,
-<<<<<<< HEAD
                 ..Default::default()
-=======
-                sdl: false,
-                method: false,
->>>>>>> 5de98ef7
             },
             response: Default::default(),
         };
@@ -801,11 +781,7 @@
                 context: true,
                 body: true,
                 sdl: true,
-<<<<<<< HEAD
                 ..Default::default()
-=======
-                status_code: false,
->>>>>>> 5de98ef7
             },
             request: Default::default(),
         };
@@ -936,11 +912,7 @@
                 context: true,
                 body: true,
                 sdl: true,
-<<<<<<< HEAD
                 ..Default::default()
-=======
-                status_code: false,
->>>>>>> 5de98ef7
             },
             request: Default::default(),
         };
@@ -1039,121 +1011,4 @@
             json!({ "data": { "test": 3, "has_next": false }, "hasNext": false }),
         );
     }
-<<<<<<< HEAD
-
-    #[tokio::test]
-    async fn external_plugin_supergraph_request_async() {
-        let supergraph_stage = SupergraphStage {
-            request: SupergraphRequestConf {
-                detached: true,
-                ..Default::default()
-            },
-            response: SupergraphResponseConf::default(),
-        };
-
-        // This will never be called because we will fail at the coprocessor.
-        let mut mock_supergraph_service = MockSupergraphService::new();
-
-        mock_supergraph_service
-            .expect_call()
-            .returning(|req: supergraph::Request| {
-                Ok(supergraph::Response::builder()
-                    .data(json!({ "test": 1234_u32 }))
-                    .errors(Vec::new())
-                    .extensions(crate::json_ext::Object::new())
-                    .context(req.context)
-                    .build()
-                    .unwrap())
-            });
-
-        let mock_http_client =
-            mock_with_callback(move |_: hyper::Request<Body>| Box::pin(async { panic!() }));
-
-        let service = supergraph_stage.as_service(
-            mock_http_client,
-            mock_supergraph_service.boxed(),
-            Url::parse("http://test").unwrap(),
-            Arc::new("".to_string()),
-        );
-
-        let request = supergraph::Request::fake_builder()
-            .query("query Long {\n  me {\n  name\n}\n}")
-            .build()
-            .unwrap();
-
-        assert_eq!(
-            serde_json_bytes::json!({ "test": 1234_u32 }),
-            service
-                .oneshot(request)
-                .await
-                .unwrap()
-                .response
-                .into_body()
-                .next()
-                .await
-                .unwrap()
-                .data
-                .unwrap()
-        );
-    }
-
-    #[tokio::test]
-    async fn external_plugin_supergraph_response_async() {
-        let supergraph_stage = SupergraphStage {
-            request: SupergraphRequestConf::default(),
-            response: SupergraphResponseConf {
-                detached: true,
-                ..Default::default()
-            },
-        };
-
-        // This will never be called because we will fail at the coprocessor.
-        let mut mock_supergraph_service = MockSupergraphService::new();
-
-        mock_supergraph_service
-            .expect_call()
-            .returning(|req: supergraph::Request| {
-                Ok(supergraph::Response::builder()
-                    .data(json!({ "test": 1234_u32 }))
-                    .errors(Vec::new())
-                    .extensions(crate::json_ext::Object::new())
-                    .context(req.context)
-                    .build()
-                    .unwrap())
-            });
-
-        let mock_http_client =
-            mock_with_detached_response_callback(move |_: hyper::Request<Body>| {
-                Box::pin(async { panic!() })
-            });
-
-        let service = supergraph_stage.as_service(
-            mock_http_client,
-            mock_supergraph_service.boxed(),
-            Url::parse("http://test").unwrap(),
-            Arc::new("".to_string()),
-        );
-
-        let request = supergraph::Request::fake_builder()
-            .query("query Long {\n  me {\n  name\n}\n}")
-            .build()
-            .unwrap();
-
-        assert_eq!(
-            serde_json_bytes::json!({ "test": 1234_u32 }),
-            service
-                .oneshot(request)
-                .await
-                .unwrap()
-                .response
-                .into_body()
-                .next()
-                .await
-                .unwrap()
-                .data
-                .unwrap()
-        );
-    }
-=======
->>>>>>> 5de98ef7
 }
--- conflicted
+++ resolved
@@ -1,15 +1,6 @@
 //TODO move telemetry logging functionality to this file
 #[cfg(test)]
-<<<<<<< HEAD
-pub(crate) mod test {
-    use std::any::TypeId;
-
-    use tower::BoxError;
-    use tower::ServiceBuilder;
-    use tower_service::Service;
-=======
 mod test {
->>>>>>> 54d299a0
     use tracing_futures::WithSubscriber;
 
     use crate::assert_snapshot_subscriber;
@@ -146,91 +137,4 @@
         .with_subscriber(assert_snapshot_subscriber!())
         .await
     }
-<<<<<<< HEAD
-
-    // Maybe factor this out after making it more usable
-    // The difference with this and the `TestHarness` is that this has much less of the router being wired up and is useful for testing a single plugin in isolation.
-    // In particular the `TestHarness` isn't good for testing things with logging.
-    // For now let's try and increase the coverage of the telemetry plugin using this and see how it goes.
-
-    pub(crate) struct PluginTestHarness<T: Plugin> {
-        plugin: Box<dyn DynPlugin>,
-        phantom: std::marker::PhantomData<T>,
-    }
-    #[buildstructor::buildstructor]
-    impl<T: Plugin> PluginTestHarness<T> {
-        #[builder(visibility = "pub(crate)")]
-        async fn new(yaml: Option<&'static str>) -> Self {
-            let factory = crate::plugin::plugins()
-                .find(|factory| factory.type_id == TypeId::of::<T>())
-                .expect("plugin not registered");
-            let name = &factory.name.replace("apollo.", "");
-            let config = yaml
-                .map(|yaml| serde_yaml::from_str::<serde_json::Value>(yaml).unwrap())
-                .map(|mut config| {
-                    config
-                        .as_object_mut()
-                        .expect("invalid yaml")
-                        .remove(name)
-                        .expect("no config for plugin")
-                })
-                .unwrap_or_else(|| serde_json::Value::Object(Default::default()));
-
-            let plugin = factory
-                .create_instance_without_schema(&config)
-                .await
-                .expect("failed to create plugin");
-
-            Self {
-                plugin,
-                phantom: Default::default(),
-            }
-        }
-
-        #[allow(dead_code)]
-        pub(crate) async fn call_router(
-            &self,
-            request: router::Request,
-            response_fn: fn(router::Request) -> router::Response,
-        ) -> Result<router::Response, BoxError> {
-            let service: router::BoxService = router::BoxService::new(
-                ServiceBuilder::new()
-                    .service_fn(move |req: router::Request| async move { Ok((response_fn)(req)) }),
-            );
-
-            self.plugin.router_service(service).call(request).await
-        }
-
-        pub(crate) async fn call_supergraph(
-            &self,
-            request: supergraph::Request,
-            response_fn: fn(supergraph::Request) -> supergraph::Response,
-        ) -> Result<supergraph::Response, BoxError> {
-            let service: supergraph::BoxService =
-                supergraph::BoxService::new(ServiceBuilder::new().service_fn(
-                    move |req: supergraph::Request| async move { Ok((response_fn)(req)) },
-                ));
-
-            self.plugin.supergraph_service(service).call(request).await
-        }
-
-        pub(crate) async fn call_subgraph(
-            &self,
-            request: subgraph::Request,
-            response_fn: fn(subgraph::Request) -> subgraph::Response,
-        ) -> Result<subgraph::Response, BoxError> {
-            let name = request.subgraph_name.clone();
-            let service: subgraph::BoxService =
-                subgraph::BoxService::new(ServiceBuilder::new().service_fn(
-                    move |req: subgraph::Request| async move { Ok((response_fn)(req)) },
-                ));
-
-            self.plugin
-                .subgraph_service(&name.expect("subgraph name must be populated"), service)
-                .call(request)
-                .await
-        }
-    }
-=======
->>>>>>> 54d299a0
 }
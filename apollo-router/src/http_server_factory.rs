--- conflicted
+++ resolved
@@ -1,14 +1,3 @@
-<<<<<<< HEAD
-use super::router::ApolloRouterError;
-use crate::configuration::{Configuration, ListenAddr};
-use crate::plugin::Handler;
-use crate::router_factory::RouterServiceFactory;
-use derivative::Derivative;
-use futures::channel::oneshot;
-use futures::prelude::*;
-use std::sync::Arc;
-use std::{collections::HashMap, pin::Pin};
-=======
 use std::collections::HashMap;
 use std::pin::Pin;
 use std::sync::Arc;
@@ -19,7 +8,6 @@
 use futures::stream::BoxStream;
 use tower::BoxError;
 use tower::Service;
->>>>>>> b98477ef
 
 use super::router::ApolloRouterError;
 use crate::configuration::Configuration;
@@ -28,6 +16,7 @@
 use crate::http_ext::Request;
 use crate::http_ext::Response;
 use crate::plugin::Handler;
+use crate::router_factory::RouterServiceFactory;
 
 /// Factory for creating the http server component.
 ///
@@ -44,19 +33,7 @@
         plugin_handlers: HashMap<String, Handler>,
     ) -> Self::Future
     where
-<<<<<<< HEAD
         RF: RouterServiceFactory;
-=======
-        RS: Service<
-                Request<graphql::Request>,
-                Response = Response<BoxStream<'static, graphql::Response>>,
-                Error = BoxError,
-            > + Send
-            + Sync
-            + Clone
-            + 'static,
-        <RS as Service<Request<graphql::Request>>>::Future: std::marker::Send;
->>>>>>> b98477ef
 }
 
 /// A handle with with a client can shut down the server gracefully.
@@ -114,19 +91,7 @@
     ) -> Result<Self, ApolloRouterError>
     where
         SF: HttpServerFactory,
-<<<<<<< HEAD
         RF: RouterServiceFactory,
-=======
-        RS: Service<
-                Request<graphql::Request>,
-                Response = Response<BoxStream<'static, graphql::Response>>,
-                Error = BoxError,
-            > + Send
-            + Sync
-            + Clone
-            + 'static,
-        <RS as Service<Request<graphql::Request>>>::Future: std::marker::Send,
->>>>>>> b98477ef
     {
         // we tell the currently running server to stop
         if let Err(_err) = self.shutdown_sender.send(()) {

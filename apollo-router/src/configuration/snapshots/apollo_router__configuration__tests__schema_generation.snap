--- conflicted
+++ resolved
@@ -1308,178 +1308,6 @@
         }
       },
       "additionalProperties": false
-    },
-<<<<<<< HEAD
-    "experimental_entity_cache": {
-      "description": "Configuration for entity caching",
-      "type": "object",
-      "required": [
-        "redis"
-      ],
-      "properties": {
-        "enabled": {
-          "description": "activates caching for all subgraphs, unless overriden in subgraph specific configuration",
-          "default": null,
-          "type": "boolean",
-          "nullable": true
-        },
-        "metrics": {
-          "description": "Entity caching evaluation metrics",
-          "type": "object",
-          "properties": {
-            "enabled": {
-              "description": "enables metrics evaluating the benefits of entity caching",
-              "default": false,
-              "type": "boolean"
-            },
-            "separate_per_type": {
-              "description": "Adds the entity type name to attributes. This can greatly increase the cardinality",
-              "default": false,
-              "type": "boolean"
-            },
-            "ttl": {
-              "description": "Metrics counter TTL",
-              "type": "string",
-              "nullable": true
-            }
-          },
-          "additionalProperties": false
-        },
-        "redis": {
-          "description": "Redis cache configuration",
-          "type": "object",
-          "required": [
-            "urls"
-          ],
-          "properties": {
-            "namespace": {
-              "description": "namespace used to prefix Redis keys",
-              "type": "string",
-              "nullable": true
-            },
-            "password": {
-              "description": "Redis password if not provided in the URLs. This field takes precedence over the password in the URL",
-              "type": "string",
-              "nullable": true
-            },
-            "timeout": {
-              "description": "Redis request timeout (default: 2ms)",
-              "default": null,
-              "type": "string",
-              "nullable": true
-            },
-            "tls": {
-              "description": "TLS client configuration",
-              "default": null,
-              "type": "object",
-              "properties": {
-                "certificate_authorities": {
-                  "description": "list of certificate authorities in PEM format",
-                  "default": null,
-                  "type": "string",
-                  "nullable": true
-                },
-                "client_authentication": {
-                  "description": "client certificate authentication",
-                  "default": null,
-                  "type": "object",
-                  "required": [
-                    "certificate_chain",
-                    "key"
-                  ],
-                  "properties": {
-                    "certificate_chain": {
-                      "description": "list of certificates in PEM format",
-                      "writeOnly": true,
-                      "type": "string"
-                    },
-                    "key": {
-                      "description": "key in PEM format",
-                      "writeOnly": true,
-                      "type": "string"
-                    }
-                  },
-                  "additionalProperties": false,
-                  "nullable": true
-                }
-              },
-              "additionalProperties": false,
-              "nullable": true
-            },
-            "ttl": {
-              "description": "TTL for entries",
-              "default": null,
-              "type": "string",
-              "nullable": true
-            },
-            "urls": {
-              "description": "List of URLs to the Redis cluster",
-              "type": "array",
-              "items": {
-                "type": "string",
-                "format": "uri"
-              }
-            },
-            "username": {
-              "description": "Redis username if not provided in the URLs. This field takes precedence over the username in the URL",
-              "type": "string",
-              "nullable": true
-            }
-          },
-          "additionalProperties": false
-        },
-        "subgraphs": {
-          "description": "Per subgraph configuration",
-          "type": "object",
-          "additionalProperties": {
-            "description": "Per subgraph configuration for entity caching",
-            "type": "object",
-            "properties": {
-              "enabled": {
-                "description": "activates caching for this subgraph, overrides the global configuration",
-                "default": null,
-                "type": "boolean",
-                "nullable": true
-              },
-              "ttl": {
-                "description": "expiration for all keys",
-                "type": "string",
-                "nullable": true
-              }
-            },
-            "additionalProperties": false
-          }
-        }
-      },
-      "additionalProperties": false
-=======
-    "experimental_graphql_validation_mode": {
-      "description": "Set the GraphQL validation implementation to use.",
-      "default": "both",
-      "oneOf": [
-        {
-          "description": "Use the new Rust-based implementation.",
-          "type": "string",
-          "enum": [
-            "new"
-          ]
-        },
-        {
-          "description": "Use the old JavaScript-based implementation.",
-          "type": "string",
-          "enum": [
-            "legacy"
-          ]
-        },
-        {
-          "description": "Use Rust-based and Javascript-based implementations side by side, logging warnings if the implementations disagree.",
-          "type": "string",
-          "enum": [
-            "both"
-          ]
-        }
-      ]
->>>>>>> 7b01b6ab
     },
     "forbid_mutations": {
       "description": "Forbid mutations configuration",

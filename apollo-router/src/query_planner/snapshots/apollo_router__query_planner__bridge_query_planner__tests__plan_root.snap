---
source: apollo-router/src/query_planner/bridge_query_planner.rs
expression: plan.root
---
Fetch(
    FetchNode {
        service_name: "accounts",
        requires: [],
        variable_usages: [],
        operation: "{me{name{first last}}}",
        operation_name: None,
        operation_kind: Query,
        id: None,
        input_rewrites: None,
        output_rewrites: None,
        context_rewrites: None,
        schema_aware_hash: QueryHash(
<<<<<<< HEAD
            "0dbec8ab189f259ab0c4d1dbcfd7d505867ac6ad22965e9051b5f80bb88f008a",
=======
            "5c5036eef33484e505dd5a8666fd0a802e60d830964a4dbbf662526398563ffd",
>>>>>>> b81a40a8
        ),
        authorization: CacheKeyMetadata {
            is_authenticated: false,
            scopes: [],
            policies: [],
        },
    },
)<|MERGE_RESOLUTION|>--- conflicted
+++ resolved
@@ -15,11 +15,7 @@
         output_rewrites: None,
         context_rewrites: None,
         schema_aware_hash: QueryHash(
-<<<<<<< HEAD
-            "0dbec8ab189f259ab0c4d1dbcfd7d505867ac6ad22965e9051b5f80bb88f008a",
-=======
-            "5c5036eef33484e505dd5a8666fd0a802e60d830964a4dbbf662526398563ffd",
->>>>>>> b81a40a8
+            "8e970ad6b2fffed10d58dd1677b60620741b2522ed7cafc22d7a1f9de60066ee",
         ),
         authorization: CacheKeyMetadata {
             is_authenticated: false,

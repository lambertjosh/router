use std::collections::HashMap;
use std::sync::atomic::AtomicBool;
use std::sync::atomic::Ordering;
use std::sync::Arc;

use apollo_compiler::name;
use futures::StreamExt;
use http::Method;
use router_bridge::planner::UsageReporting;
use serde_json_bytes::json;
use tokio_stream::wrappers::ReceiverStream;
use tower::ServiceExt;

use super::DeferredNode;
use super::Depends;
use super::FlattenNode;
use super::OperationKind;
use super::PlanNode;
use super::Primary;
use super::QueryPlan;
use crate::graphql;
use crate::json_ext::Path;
use crate::json_ext::PathElement;
use crate::plugin;
use crate::plugin::test::MockSubgraph;
use crate::query_planner;
use crate::query_planner::fetch::FetchNode;
use crate::query_planner::fetch::SubgraphOperation;
<<<<<<< HEAD
use crate::query_planner::BridgeQueryPlanner;
use crate::services::connector_service::ConnectorServiceFactory;
use crate::services::fetch_service::FetchServiceFactory;
=======
>>>>>>> 1d947889
use crate::services::subgraph_service::MakeSubgraphService;
use crate::services::supergraph;
use crate::services::SubgraphResponse;
use crate::services::SubgraphServiceFactory;
use crate::spec::Query;
use crate::spec::Schema;
use crate::Configuration;
use crate::Context;
use crate::MockedSubgraphs;
use crate::TestHarness;

macro_rules! test_query_plan {
    () => {
        include_str!("testdata/query_plan.json")
    };
}

macro_rules! test_schema {
    () => {
        include_str!("testdata/schema.graphql")
    };
}

#[test]
fn query_plan_from_json() {
    let query_plan: PlanNode = serde_json::from_str(test_query_plan!()).unwrap();
    insta::assert_debug_snapshot!(query_plan);
}

#[test]
fn service_usage() {
    assert_eq!(
        serde_json::from_str::<PlanNode>(test_query_plan!())
            .unwrap()
            .service_usage()
            .collect::<Vec<_>>(),
        vec!["product", "books", "product", "books", "product"]
    );
}

/// This test panics in the product subgraph. HOWEVER, this does not result in a panic in the
/// test, since the buffer() functionality in the tower stack "loses" the panic and we end up
/// with a closed service.
///
/// See: https://github.com/tower-rs/tower/issues/455
///
/// The query planner reports the failed subgraph fetch as an error with a reason of "service
/// closed", which is what this test expects.
#[tokio::test]
#[should_panic(expected = "this panic should be propagated to the test harness")]
async fn mock_subgraph_service_withf_panics_should_be_reported_as_service_closed() {
    let query_plan: QueryPlan = QueryPlan {
        root: serde_json::from_str(test_query_plan!()).unwrap(),
        formatted_query_plan: Default::default(),
        query: Arc::new(Query::empty()),
        query_metrics: Default::default(),
        usage_reporting: UsageReporting {
            stats_report_key: "this is a test report key".to_string(),
            referenced_fields_by_type: Default::default(),
        }
        .into(),
    };

    let mut mock_products_service = plugin::test::MockSubgraphService::new();
    mock_products_service.expect_call().times(1).withf(|_| {
        panic!("this panic should be propagated to the test harness");
    });
    mock_products_service.expect_clone().return_once(|| {
        let mut mock_products_service = plugin::test::MockSubgraphService::new();
        mock_products_service.expect_call().times(1).withf(|_| {
            panic!("this panic should be propagated to the test harness");
        });
        mock_products_service
    });

    let (sender, _) = tokio::sync::mpsc::channel(10);
    let schema_str = test_schema!();
    let parsed_schema = Arc::new(Schema::parse_test(schema_str, &Default::default()).unwrap());

    let sf = Arc::new(FetchServiceFactory::new(
        parsed_schema.clone(),
        Default::default(),
        Arc::new(SubgraphServiceFactory {
            services: Arc::new(HashMap::from([(
                "product".into(),
                Arc::new(mock_products_service) as Arc<dyn MakeSubgraphService>,
            )])),
            plugins: Default::default(),
        }),
        None,
        Arc::new(ConnectorServiceFactory::empty(parsed_schema.clone())),
    ));

    let result = query_plan
        .execute(
            &Context::new(),
            &sf,
            &Default::default(),
<<<<<<< HEAD
            &parsed_schema,
=======
            &Arc::new(Schema::parse(test_schema!(), &Default::default()).unwrap()),
>>>>>>> 1d947889
            &Default::default(),
            sender,
            None,
            &None,
            None,
        )
        .await;
    assert_eq!(result.errors.len(), 1);
    let reason: String =
        serde_json_bytes::from_value(result.errors[0].extensions.get("reason").unwrap().clone())
            .unwrap();
    assert_eq!(reason, "service closed".to_string());
}

#[tokio::test]
async fn fetch_includes_operation_name() {
    let query_plan: QueryPlan = QueryPlan {
        root: serde_json::from_str(test_query_plan!()).unwrap(),
        formatted_query_plan: Default::default(),
        usage_reporting: UsageReporting {
            stats_report_key: "this is a test report key".to_string(),
            referenced_fields_by_type: Default::default(),
        }
        .into(),
        query: Arc::new(Query::empty()),
        query_metrics: Default::default(),
    };

    let succeeded: Arc<AtomicBool> = Default::default();
    let inner_succeeded = Arc::clone(&succeeded);

    let mut mock_products_service = plugin::test::MockSubgraphService::new();
    mock_products_service.expect_clone().return_once(|| {
        let mut mock_products_service = plugin::test::MockSubgraphService::new();
        mock_products_service
            .expect_call()
            .times(1)
            .withf(move |request| {
                let matches = request.subgraph_request.body().operation_name
                    == Some("topProducts_product_0".into());
                inner_succeeded.store(matches, Ordering::SeqCst);
                matches
            })
            .returning(|_| Ok(SubgraphResponse::fake_builder().build()));
        mock_products_service
    });

    let (sender, _) = tokio::sync::mpsc::channel(10);

    let parsed_schema = Arc::new(Schema::parse_test(test_schema!(), &Default::default()).unwrap());

    let sf = Arc::new(FetchServiceFactory::new(
        parsed_schema.clone(),
        Default::default(),
        Arc::new(SubgraphServiceFactory {
            services: Arc::new(HashMap::from([(
                "product".into(),
                Arc::new(mock_products_service) as Arc<dyn MakeSubgraphService>,
            )])),
            plugins: Default::default(),
        }),
        None,
        Arc::new(ConnectorServiceFactory::empty(parsed_schema.clone())),
    ));

    let _response = query_plan
        .execute(
            &Context::new(),
            &sf,
            &Default::default(),
<<<<<<< HEAD
            &parsed_schema,
=======
            &Arc::new(Schema::parse(test_schema!(), &Default::default()).unwrap()),
>>>>>>> 1d947889
            &Default::default(),
            sender,
            None,
            &None,
            None,
        )
        .await;

    assert!(succeeded.load(Ordering::SeqCst), "incorrect operation name");
}

#[tokio::test]
async fn fetch_makes_post_requests() {
    let query_plan: QueryPlan = QueryPlan {
        root: serde_json::from_str(test_query_plan!()).unwrap(),
        formatted_query_plan: Default::default(),
        usage_reporting: UsageReporting {
            stats_report_key: "this is a test report key".to_string(),
            referenced_fields_by_type: Default::default(),
        }
        .into(),
        query: Arc::new(Query::empty()),
        query_metrics: Default::default(),
    };

    let succeeded: Arc<AtomicBool> = Default::default();
    let inner_succeeded = Arc::clone(&succeeded);

    let mut mock_products_service = plugin::test::MockSubgraphService::new();

    mock_products_service.expect_clone().return_once(|| {
        let mut mock_products_service = plugin::test::MockSubgraphService::new();
        mock_products_service
            .expect_call()
            .times(1)
            .withf(move |request| {
                let matches = request.subgraph_request.method() == Method::POST;
                inner_succeeded.store(matches, Ordering::SeqCst);
                matches
            })
            .returning(|_| Ok(SubgraphResponse::fake_builder().build()));
        mock_products_service
    });

    let (sender, _) = tokio::sync::mpsc::channel(10);

    let parsed_schema = Arc::new(Schema::parse_test(test_schema!(), &Default::default()).unwrap());
    let sf = Arc::new(FetchServiceFactory::new(
        parsed_schema.clone(),
        Default::default(),
        Arc::new(SubgraphServiceFactory::new(
            vec![(
                "product".into(),
                Arc::new(mock_products_service) as Arc<dyn MakeSubgraphService>,
            )],
            Default::default(),
        )),
        None,
        Arc::new(ConnectorServiceFactory::empty(parsed_schema.clone())),
    ));

    let _response = query_plan
        .execute(
            &Context::new(),
            &sf,
            &Default::default(),
<<<<<<< HEAD
            &parsed_schema,
=======
            &Arc::new(Schema::parse(test_schema!(), &Default::default()).unwrap()),
>>>>>>> 1d947889
            &Default::default(),
            sender,
            None,
            &None,
            None,
        )
        .await;

    assert!(
        succeeded.load(Ordering::SeqCst),
        "subgraph requests must be http post"
    );
}

#[tokio::test]
async fn defer() {
    // plan for { t { x ... @defer { y } }}
    let query_plan: QueryPlan = QueryPlan {
        formatted_query_plan: Default::default(),
        root: PlanNode::Defer {
            primary: Primary {
                subselection: Some("{ t { x } }".to_string()),
                node: Some(Box::new(PlanNode::Fetch(FetchNode {
                    service_name: "X".into(),
                    requires: vec![],
                    variable_usages: vec![],
                    operation: SubgraphOperation::from_string("{ t { id __typename x } }"),
                    operation_name: Some("t".into()),
                    operation_kind: OperationKind::Query,
                    id: Some("fetch1".into()),
                    input_rewrites: None,
                    output_rewrites: None,
                    schema_aware_hash: Default::default(),
                    authorization: Default::default(),
                    context_rewrites: Default::default(),
                }))),
            },
                deferred: vec![DeferredNode {
                    depends: vec![Depends {
                        id: "fetch1".into(),
                    }],
                    label: None,
                    query_path: Path(vec![PathElement::Key("t".to_string(), None)]),
                    subselection: Some("{ y }".to_string()),
                    node: Some(Arc::new(PlanNode::Flatten(FlattenNode {
                        path: Path(vec![PathElement::Key("t".to_string(), None)]),
                        node: Box::new(PlanNode::Fetch(FetchNode {
                            service_name: "Y".into(),
                            requires: vec![query_planner::selection::Selection::InlineFragment(
                                query_planner::selection::InlineFragment {
                                    type_condition: Some(name!("T")),
                                    selections: vec![
                                        query_planner::selection::Selection::Field(
                                            query_planner::selection::Field {
                                                alias: None,
                                                name: name!("id"),
                                                selections: None,
                                            },
                                        ),
                                        query_planner::selection::Selection::Field(
                                            query_planner::selection::Field {
                                                alias: None,
                                                name: name!("__typename"),
                                                selections: None,
                                            },
                                        ),
                                    ],
                                },
                            )],
                            variable_usages: vec![],
                            operation: SubgraphOperation::from_string(
                                "query($representations:[_Any!]!){_entities(representations:$representations){...on T{y}}}"
                            ),
                            operation_name: None,
                            operation_kind: OperationKind::Query,
                            id: Some("fetch2".into()),
                            input_rewrites: None,
                            output_rewrites: None,
                            context_rewrites: None,
                            schema_aware_hash: Default::default(),
                            authorization: Default::default(),
                        })),
                    }))),
                }],
            }.into(),
            usage_reporting: UsageReporting {
                stats_report_key: "this is a test report key".to_string(),
                referenced_fields_by_type: Default::default(),
            }.into(),
            query: Arc::new(Query::empty()),
            query_metrics: Default::default()
        };

    let mut mock_x_service = plugin::test::MockSubgraphService::new();
    mock_x_service.expect_clone().return_once(|| {
        let mut mock_x_service = plugin::test::MockSubgraphService::new();
        mock_x_service
            .expect_call()
            .times(1)
            .withf(move |_request| true)
            .returning(|_| {
                Ok(SubgraphResponse::fake_builder()
                    .data(serde_json::json! {{
                        "t": {"id": 1234,
                        "__typename": "T",
                         "x": "X"
                        }
                    }})
                    .build())
            });
        mock_x_service
    });

    let mut mock_y_service = plugin::test::MockSubgraphService::new();
    mock_y_service.expect_clone().return_once(|| {
        let mut mock_y_service = plugin::test::MockSubgraphService::new();
        mock_y_service
            .expect_call()
            .times(1)
            .withf(move |_request| true)
            .returning(|_| {
                Ok(SubgraphResponse::fake_builder()
                    .data(serde_json::json! {{
                        "_entities": [{"y": "Y", "__typename": "T"}]
                    }})
                    .build())
            });
        mock_y_service
    });

    let (sender, receiver) = tokio::sync::mpsc::channel(10);

    let schema = include_str!("testdata/defer_schema.graphql");
<<<<<<< HEAD
    let parsed_schema = Arc::new(Schema::parse_test(schema, &Default::default()).unwrap());

    let sf = Arc::new(FetchServiceFactory::new(
        parsed_schema.clone(),
        Default::default(),
        Arc::new(SubgraphServiceFactory {
            services: Arc::new(HashMap::from([
                (
                    "X".into(),
                    Arc::new(mock_x_service) as Arc<dyn MakeSubgraphService>,
                ),
                (
                    "Y".into(),
                    Arc::new(mock_y_service) as Arc<dyn MakeSubgraphService>,
                ),
            ])),
            plugins: Default::default(),
        }),
        None,
        Arc::new(ConnectorServiceFactory::empty(parsed_schema.clone())),
    ));
=======
    let schema = Arc::new(Schema::parse(schema, &Default::default()).unwrap());
    let sf = Arc::new(SubgraphServiceFactory {
        services: Arc::new(HashMap::from([
            (
                "X".into(),
                Arc::new(mock_x_service) as Arc<dyn MakeSubgraphService>,
            ),
            (
                "Y".into(),
                Arc::new(mock_y_service) as Arc<dyn MakeSubgraphService>,
            ),
        ])),
        plugins: Default::default(),
    });
>>>>>>> 1d947889

    let response = query_plan
        .execute(
            &Context::new(),
            &sf,
            &Default::default(),
            &parsed_schema,
            &Default::default(),
            sender,
            None,
            &None,
            None,
        )
        .await;

    // primary response
    assert_eq!(
        serde_json::to_value(&response).unwrap(),
        serde_json::json! {{"data":{"t":{"id":1234,"__typename":"T","x":"X"}}}}
    );

    let response = ReceiverStream::new(receiver).next().await.unwrap();

    // deferred response
    assert_eq!(
        serde_json::to_value(&response).unwrap(),
        // the primary response appears there because the deferred response gets data from it
        // unneeded parts are removed in response formatting
        serde_json::json! {{"data":{"t":{"y":"Y","__typename":"T","id":1234,"x":"X"}},"path":["t"]}}
    );
}

#[tokio::test]
async fn defer_if_condition() {
    let query = r#"
        query Me($shouldDefer: Boolean) {
            me {
              id
              ... @defer(if: $shouldDefer) {
                name
                username
              }
            }
          }"#;

<<<<<<< HEAD
    let schema = include_str!("testdata/defer_clause.graphql");
    // we need to use the planner here instead of Schema::parse_test because that one uses the router bridge's api_schema function
    // does not keep the defer directive definition
    let planner =
        BridgeQueryPlanner::new(schema.to_string(), Arc::new(Configuration::default()), None)
            .await
            .unwrap();
    let parsed_schema = planner.schema();
=======
    let schema = Arc::new(
        Schema::parse(
            include_str!("testdata/defer_clause.graphql"),
            &Configuration::default(),
        )
        .unwrap(),
    );
>>>>>>> 1d947889

    let root: Arc<PlanNode> =
        serde_json::from_str(include_str!("testdata/defer_clause_plan.json")).unwrap();

    let query_plan = QueryPlan {
        root,
        usage_reporting: UsageReporting {
            stats_report_key: "this is a test report key".to_string(),
            referenced_fields_by_type: Default::default(),
        }
        .into(),
        query: Arc::new(
            Query::parse(
                query,
                Some("Me"),
                &parsed_schema,
                &Configuration::fake_builder().build().unwrap(),
            )
            .unwrap(),
        ),
        formatted_query_plan: None,
        query_metrics: Default::default(),
    };

    let mocked_accounts = MockSubgraph::builder()
        // defer if true
        .with_json(
            serde_json::json! {{"query":"query Me__accounts__0{me{__typename id}}", "operationName":"Me__accounts__0"}},
            serde_json::json! {{"data": {"me": {"__typename": "User", "id": "1"}}}},
        )
        .with_json(
            serde_json::json! {{"query":"query Me__accounts__1($representations:[_Any!]!){_entities(representations:$representations){...on User{name username}}}", "operationName":"Me__accounts__1", "variables":{"representations":[{"__typename":"User","id":"1"}]}}},
            serde_json::json! {{"data": {"_entities": [{"name": "Ada Lovelace", "username": "@ada"}]}}},
        )
        // defer if false
        .with_json(serde_json::json! {{"query": "query Me__accounts__2{me{id name username}}", "operationName":"Me__accounts__2"}},
        serde_json::json! {{"data": {"me": {"id": "1", "name": "Ada Lovelace", "username": "@ada"}}}},
    )
        .build();

    let (sender, receiver) = tokio::sync::mpsc::channel(10);
    let mut receiver_stream = ReceiverStream::new(receiver);

    let service_factory = Arc::new(FetchServiceFactory::new(
        parsed_schema.clone(),
        Default::default(),
        Arc::new(SubgraphServiceFactory {
            services: Arc::new(HashMap::from([(
                "accounts".into(),
                Arc::new(mocked_accounts) as Arc<dyn MakeSubgraphService>,
            )])),
            plugins: Default::default(),
        }),
        None,
        Arc::new(ConnectorServiceFactory::empty(parsed_schema.clone())),
    ));

    let defer_primary_response = query_plan
        .execute(
            &Context::new(),
            &service_factory,
            &Arc::new(
                http::Request::builder()
                    .body(
                        graphql::Request::fake_builder()
                            .variables(json!({ "shouldDefer": true }).as_object().unwrap().clone())
                            .build(),
                    )
                    .unwrap(),
            ),
            &parsed_schema,
            &Default::default(),
            sender,
            None,
            &None,
            None,
        )
        .await;

    // shouldDefer: true
    insta::assert_json_snapshot!(defer_primary_response);
    let deferred_response = receiver_stream.next().await.unwrap();
    insta::assert_json_snapshot!(deferred_response);
    assert!(receiver_stream.next().await.is_none());

    // shouldDefer: not provided, should default to true
    let (default_sender, default_receiver) = tokio::sync::mpsc::channel(10);
    let mut default_receiver_stream = ReceiverStream::new(default_receiver);
    let default_primary_response = query_plan
        .execute(
            &Context::new(),
            &service_factory,
            &Default::default(),
            &parsed_schema,
            &Default::default(),
            default_sender,
            None,
            &None,
            None,
        )
        .await;

    assert_eq!(defer_primary_response, default_primary_response);
    assert_eq!(
        deferred_response,
        default_receiver_stream.next().await.unwrap()
    );
    assert!(default_receiver_stream.next().await.is_none());

    // shouldDefer: false, only 1 response
    let (sender, no_defer_receiver) = tokio::sync::mpsc::channel(10);
    let mut no_defer_receiver_stream = ReceiverStream::new(no_defer_receiver);
    let defer_disabled = query_plan
        .execute(
            &Context::new(),
            &service_factory,
            &Arc::new(
                http::Request::builder()
                    .body(
                        graphql::Request::fake_builder()
                            .variables(json!({ "shouldDefer": false }).as_object().unwrap().clone())
                            .build(),
                    )
                    .unwrap(),
            ),
            &parsed_schema,
            &Default::default(),
            sender,
            None,
            &None,
            None,
        )
        .await;
    insta::assert_json_snapshot!(defer_disabled);
    assert!(no_defer_receiver_stream.next().await.is_none());
}

#[tokio::test]
async fn dependent_mutations() {
    let schema = r#"schema
        @core(feature: "https://specs.apollo.dev/core/v0.1"),
        @core(feature: "https://specs.apollo.dev/join/v0.1")
      {
        query: Query
        mutation: Mutation
      }

      directive @core(feature: String!) repeatable on SCHEMA
      directive @join__field(graph: join__Graph, requires: join__FieldSet, provides: join__FieldSet) on FIELD_DEFINITION
      directive @join__type(graph: join__Graph!, key: join__FieldSet) repeatable on OBJECT | INTERFACE
      directive @join__owner(graph: join__Graph!) on OBJECT | INTERFACE
      directive @join__graph(name: String!, url: String!) on ENUM_VALUE
      scalar join__FieldSet

      enum join__Graph {
        A @join__graph(name: "A" url: "http://localhost:4001")
        B @join__graph(name: "B" url: "http://localhost:4004")
      }

      type Mutation {
          mutationA: Mutation @join__field(graph: A)
          mutationB: Boolean @join__field(graph: B)
      }

      type Query {
          query: Boolean @join__field(graph: A)
      }"#;

    let query_plan: QueryPlan = QueryPlan {
        // generated from:
        // mutation {
        //   mutationA {
        //     mutationB
        //   }
        // }
        formatted_query_plan: Default::default(),
        root: serde_json::from_str(
            r#"{
                "kind": "Sequence",
                "nodes": [
                    {
                        "kind": "Fetch",
                        "serviceName": "A",
                        "variableUsages": [],
                        "operation": "mutation{mutationA{__typename}}",
                        "operationKind": "mutation"
                    },
                    {
                        "kind": "Flatten",
                        "path": [
                            "mutationA"
                        ],
                        "node": {
                            "kind": "Fetch",
                            "serviceName": "B",
                            "variableUsages": [],
                            "operation": "mutation{...on Mutation{mutationB}}",
                            "operationKind": "mutation"
                        }
                    }
                ]
            }"#,
        )
        .unwrap(),
        usage_reporting: UsageReporting {
            stats_report_key: "this is a test report key".to_string(),
            referenced_fields_by_type: Default::default(),
        }
        .into(),
        query: Arc::new(Query::empty()),
        query_metrics: Default::default(),
    };

    let mut mock_a_service = plugin::test::MockSubgraphService::new();
    mock_a_service.expect_clone().returning(|| {
        let mut mock_a_service = plugin::test::MockSubgraphService::new();
        mock_a_service
            .expect_call()
            .times(1)
            .returning(|_| Ok(SubgraphResponse::fake_builder().build()));

        mock_a_service
    });

    // the first fetch returned null, so there should never be a call to B
    let mut mock_b_service = plugin::test::MockSubgraphService::new();
    mock_b_service.expect_call().never();

    let parsed_schema = Arc::new(Schema::parse_test(schema, &Default::default()).unwrap());

    let sf = Arc::new(FetchServiceFactory::new(
        parsed_schema.clone(),
        Default::default(),
        Arc::new(SubgraphServiceFactory {
            services: Arc::new(HashMap::from([
                (
                    "A".into(),
                    Arc::new(mock_a_service) as Arc<dyn MakeSubgraphService>,
                ),
                (
                    "B".into(),
                    Arc::new(mock_b_service) as Arc<dyn MakeSubgraphService>,
                ),
            ])),
            plugins: Default::default(),
        }),
        None,
        Arc::new(ConnectorServiceFactory::empty(parsed_schema.clone())),
    ));

    let (sender, _) = tokio::sync::mpsc::channel(10);
    let _response = query_plan
        .execute(
            &Context::new(),
            &sf,
            &Default::default(),
<<<<<<< HEAD
            &parsed_schema,
=======
            &Arc::new(Schema::parse(schema, &Default::default()).unwrap()),
>>>>>>> 1d947889
            &Default::default(),
            sender,
            None,
            &None,
            None,
        )
        .await;
}

#[tokio::test]
async fn alias_renaming() {
    let schema = r#"schema
      @link(url: "https://specs.apollo.dev/link/v1.0")
      @link(url: "https://specs.apollo.dev/join/v0.3", for: EXECUTION)
    {
      query: Query
    }
    
    directive @join__enumValue(graph: join__Graph!) repeatable on ENUM_VALUE
    
    directive @join__field(graph: join__Graph, requires: join__FieldSet, provides: join__FieldSet, type: String, external: Boolean, override: String, usedOverridden: Boolean) repeatable on FIELD_DEFINITION | INPUT_FIELD_DEFINITION
    
    directive @join__graph(name: String!, url: String!) on ENUM_VALUE
    
    directive @join__implements(graph: join__Graph!, interface: String!) repeatable on OBJECT | INTERFACE
    
    directive @join__type(graph: join__Graph!, key: join__FieldSet, extension: Boolean! = false, resolvable: Boolean! = true, isInterfaceObject: Boolean! = false) repeatable on OBJECT | INTERFACE | UNION | ENUM | INPUT_OBJECT | SCALAR
    
    directive @join__unionMember(graph: join__Graph!, member: String!) repeatable on UNION
    
    directive @link(url: String, as: String, for: link__Purpose, import: [link__Import]) repeatable on SCHEMA
    
    interface I
      @join__type(graph: S1)
      @join__type(graph: S2)
    {
      id: String!
    }
    
    scalar join__FieldSet
    
    enum join__Graph {
      S1 @join__graph(name: "S1", url: "http://localhost/s1")
      S2 @join__graph(name: "S2", url: "http://localhost/s2")
    }
    
    scalar link__Import
    
    enum link__Purpose {
      """
      `SECURITY` features provide metadata necessary to securely resolve fields.
      """
      SECURITY
    
      """
      `EXECUTION` features provide metadata necessary for operation execution.
      """
      EXECUTION
    }
    
    type Query
      @join__type(graph: S1)
      @join__type(graph: S2)
    {
      testQuery(id: String!): I @join__field(graph: S1)
    }
    
    type T1 implements I
      @join__implements(graph: S1, interface: "I")
      @join__implements(graph: S2, interface: "I")
      @join__type(graph: S1, key: "id", resolvable: false)
      @join__type(graph: S2, key: "id")
    {
      id: String!
      foo: Test @join__field(graph: S2)
    }
    
    type T2 implements I
      @join__implements(graph: S1, interface: "I")
      @join__implements(graph: S2, interface: "I")
      @join__type(graph: S1, key: "id", resolvable: false)
      @join__type(graph: S2, key: "id")
    {
      id: String!
      bar: Test @join__field(graph: S2)
    }
    
    type Test
      @join__type(graph: S2)
    {
      field: String!
    }"#;

    let query = "query test($tId: String!) {
            testQuery(id: $tId) {
            ... on T1 {
            foo {
                field
            }
            }
            ... on T2 {
            foo: bar {
                field
            }
            }
        }
        }";

    let subgraphs = MockedSubgraphs([
        ("S1", MockSubgraph::builder().with_json(
            serde_json::json!{{"query":
            "query test__S1__0($tId:String!){testQuery(id:$tId){__typename ...on T1{__typename id}...on T2{__typename id}}}",
            "operationName": "test__S1__0", "variables":{"tId":"1"}}},
            serde_json::json!{{"data": {
                "testQuery": {
                    "__typename": "T1",
                    "id": "T1",
                }
            } }}
        ).with_json(
            serde_json::json!{{"query":
            "query test__S1__0($tId:String!){testQuery(id:$tId){__typename ...on T1{__typename id}...on T2{__typename id}}}",
            "operationName": "test__S1__0", "variables":{"tId":"2"}}},
            serde_json::json!{{"data": {
                "testQuery": {
                    "__typename": "T2",
                    "id": "T2",
                }
            } }}
        ).build()),
        ("S2", MockSubgraph::builder().with_json(
            serde_json::json!{{"query":
            "query test__S2__1($representations:[_Any!]!){_entities(representations:$representations){...on T1{foo{field}}...on T2{foo__alias_0:bar{field}}}}",
            "operationName": "test__S2__1", "variables":{"representations":[{
                "__typename": "T1",
                "id": "T1",
            }]}}},
            serde_json::json!{{"data": {
                "_entities": [{
                    "foo": {
                        "field": "aaa"
                    }
                }]
            } }}
        ).with_json(
            serde_json::json!{{"query":
            "query test__S2__1($representations:[_Any!]!){_entities(representations:$representations){...on T1{foo{field}}...on T2{foo__alias_0:bar{field}}}}",
            "operationName": "test__S2__1", "variables":{"representations":[{
                "__typename": "T2",
                "id": "T2",
            }]}}},
            serde_json::json!{{"data": {
                "_entities": [{
                    "foo__alias_0": {
                        "field": "bbb"
                    }
                }]
            } }}
        ).build()),
        ].into_iter().collect());

    let service = TestHarness::builder()
        .configuration_json(serde_json::json!({"include_subgraph_errors": { "all": true } }))
        .unwrap()
        .schema(schema)
        .extra_plugin(subgraphs)
        .build_supergraph()
        .await
        .unwrap();

    let request = supergraph::Request::fake_builder()
        .context(Context::new())
        .query(query)
        .variables(
            serde_json_bytes::json! {{ "tId": "1"}}
                .as_object()
                .unwrap()
                .clone(),
        )
        .build()
        .unwrap();

    let mut stream = service.clone().oneshot(request).await.unwrap();
    let response = stream.next_response().await.unwrap();
    insta::assert_json_snapshot!(serde_json::to_value(&response).unwrap());

    let request = supergraph::Request::fake_builder()
        .context(Context::new())
        .query(query)
        .variables(
            serde_json_bytes::json! {{ "tId": "2"}}
                .as_object()
                .unwrap()
                .clone(),
        )
        .build()
        .unwrap();

    let mut stream = service.clone().oneshot(request).await.unwrap();
    let response = stream.next_response().await.unwrap();
    insta::assert_json_snapshot!(serde_json::to_value(&response).unwrap());
}

#[tokio::test]
async fn missing_fields_in_requires() {
    let schema = r#"schema
    @link(url: "https://specs.apollo.dev/link/v1.0")
    @link(url: "https://specs.apollo.dev/join/v0.3", for: EXECUTION)
  {
    query: Query
  }
  
  directive @join__enumValue(graph: join__Graph!) repeatable on ENUM_VALUE
  
  directive @join__field(graph: join__Graph, requires: join__FieldSet, provides: join__FieldSet, type: String, external: Boolean, override: String, usedOverridden: Boolean) repeatable on FIELD_DEFINITION | INPUT_FIELD_DEFINITION
  
  directive @join__graph(name: String!, url: String!) on ENUM_VALUE
  
  directive @join__implements(graph: join__Graph!, interface: String!) repeatable on OBJECT | INTERFACE
  
  directive @join__type(graph: join__Graph!, key: join__FieldSet, extension: Boolean! = false, resolvable: Boolean! = true, isInterfaceObject: Boolean! = false) repeatable on OBJECT | INTERFACE | UNION | ENUM | INPUT_OBJECT | SCALAR
  
  directive @join__unionMember(graph: join__Graph!, member: String!) repeatable on UNION
  
  directive @link(url: String, as: String, for: link__Purpose, import: [link__Import]) repeatable on SCHEMA
  
  type Details
    @join__type(graph: SUB1)
    @join__type(graph: SUB2)
  {
    enabled: Boolean
  }
  
  scalar join__FieldSet
  
  enum join__Graph {
    SUB1 @join__graph(name: "sub1", url: "http://localhost:4002/test")
    SUB2 @join__graph(name: "sub2", url: "http://localhost:4002/test2")
  }
  
  scalar link__Import
  
  enum link__Purpose {
    """
    `SECURITY` features provide metadata necessary to securely resolve fields.
    """
    SECURITY
  
    """
    `EXECUTION` features provide metadata necessary for operation execution.
    """
    EXECUTION
  }
  
  type Query
    @join__type(graph: SUB1)
    @join__type(graph: SUB2)
  {
    stuff: Stuff @join__field(graph: SUB1)
  }
  
  type Stuff
    @join__type(graph: SUB1, key: "id")
    @join__type(graph: SUB2, key: "id", extension: true)
  {
    id: ID
    details: [Details] @join__field(graph: SUB1) @join__field(graph: SUB2, external: true)
    aDetailsIsEnabled: Boolean @join__field(graph: SUB2, requires: "details { enabled }")
  }"#;

    let query = "query {
        stuff {
          id
          aDetailsIsEnabled
        }
      }";

    let subgraphs = MockedSubgraphs([
        ("sub1", MockSubgraph::builder().with_json(
            serde_json::json!{{"query": "{stuff{__typename id details{enabled}}}",}},
            serde_json::json!{{"data": {
                "stuff": {
                  "__typename": "Stuff",
                  "id": "1",
                  "details": [{
                    "enabled": true
                  },
                  null,
                  {
                    "enabled": false
                  }]
                }
            } }}
        ).build()),
        ("sub2", MockSubgraph::builder().with_json(
            serde_json::json!{{
                "query": "query($representations:[_Any!]!){_entities(representations:$representations){...on Stuff{aDetailsIsEnabled}}}",
                "variables":{"representations": [
                    {
                        "__typename": "Stuff",
                        "id": "1",
                        "details": [
                            {
                                "enabled": true
                            },
                            null,
                            {
                                "enabled": false
                            }
                        ]
                    }
                ]}}},
            serde_json::json!{{"data": {
                "_entities": [{
                    "aDetailsIsEnabled": true
                }]
            } }}
        ).build()),
        ].into_iter().collect());

    let service = TestHarness::builder()
        .configuration_json(serde_json::json!({"include_subgraph_errors": { "all": true } }))
        .unwrap()
        .schema(schema)
        .extra_plugin(subgraphs)
        .build_supergraph()
        .await
        .unwrap();

    let request = supergraph::Request::fake_builder()
        .context(Context::new())
        .query(query)
        .variables(
            serde_json_bytes::json! {{ "tId": "1"}}
                .as_object()
                .unwrap()
                .clone(),
        )
        .build()
        .unwrap();

    let mut stream = service.clone().oneshot(request).await.unwrap();
    let response = stream.next_response().await.unwrap();
    insta::assert_json_snapshot!(serde_json::to_value(&response).unwrap());
}

#[tokio::test]
async fn missing_typename_and_fragments_in_requires() {
    let schema = r#"schema
    @link(url: "https://specs.apollo.dev/link/v1.0")
    @link(url: "https://specs.apollo.dev/join/v0.3", for: EXECUTION)
  {
    query: Query
  }
  
  directive @join__enumValue(graph: join__Graph!) repeatable on ENUM_VALUE
  
  directive @join__field(graph: join__Graph, requires: join__FieldSet, provides: join__FieldSet, type: String, external: Boolean, override: String, usedOverridden: Boolean) repeatable on FIELD_DEFINITION | INPUT_FIELD_DEFINITION
  
  directive @join__graph(name: String!, url: String!) on ENUM_VALUE
  
  directive @join__implements(graph: join__Graph!, interface: String!) repeatable on OBJECT | INTERFACE
  
  directive @join__type(graph: join__Graph!, key: join__FieldSet, extension: Boolean! = false, resolvable: Boolean! = true, isInterfaceObject: Boolean! = false) repeatable on OBJECT | INTERFACE | UNION | ENUM | INPUT_OBJECT | SCALAR
  
  directive @join__unionMember(graph: join__Graph!, member: String!) repeatable on UNION
  
  directive @link(url: String, as: String, for: link__Purpose, import: [link__Import]) repeatable on SCHEMA
  
  scalar join__FieldSet
  
  enum join__Graph {
    SUB1 @join__graph(name: "sub1", url: "http://localhost:4002/test")
    SUB2 @join__graph(name: "sub2", url: "http://localhost:4002/test2")
  }
  
  scalar link__Import
  
  enum link__Purpose {
    """
    `SECURITY` features provide metadata necessary to securely resolve fields.
    """
    SECURITY
  
    """
    `EXECUTION` features provide metadata necessary for operation execution.
    """
    EXECUTION
  }
  
  type Query
    @join__type(graph: SUB1)
    @join__type(graph: SUB2)
  {
    stuff: Stuff @join__field(graph: SUB1)
  }
  
  type Stuff
    @join__type(graph: SUB1, key: "id")
    @join__type(graph: SUB2, key: "id", extension: true)
  {
    id: ID
    thing: Thing
    isEnabled: Boolean @join__field(graph: SUB2, requires: "thing { ... on Thing { text } }")
  }
  
  type Thing
  @join__type(graph: SUB1, key: "id")
  @join__type(graph: SUB2, key: "id") {
    id: ID
    text: String @join__field(graph: SUB1) @join__field(graph: SUB2, external: true)
  }
  "#;

    let query = "query {
        stuff {
          id
          isEnabled
        }
      }";

    let subgraphs = MockedSubgraphs([
        ("sub1", MockSubgraph::builder().with_json(
            serde_json::json!{{"query": "{stuff{__typename id thing{__typename id text}}}",}},
            serde_json::json!{{"data": {
                "stuff": {
                  "__typename": "Stuff",
                  "id": "1",
                  "thing": {
                    "__typename": "Thing",
                    "id": "2",
                    "text": "aaa"
                  }
                }
            } }}
        ).build()),
        ("sub2", MockSubgraph::builder().with_json(
            serde_json::json!{{
                "query": "query($representations:[_Any!]!){_entities(representations:$representations){...on Stuff{isEnabled}}}",
                "variables":{"representations": [
                    {
                        "__typename": "Stuff",
                        "id": "1",
                        "thing": {
                        "text": "aaa"
                        }
                    }
                ]}}},
            serde_json::json!{{"data": {
                "_entities": [{
                    "isEnabled": true
                }]
            } }}
        ).build()),
        ].into_iter().collect());

    let service = TestHarness::builder()
        .configuration_json(serde_json::json!({"include_subgraph_errors": { "all": true } }))
        .unwrap()
        .schema(schema)
        .extra_plugin(subgraphs)
        .build_supergraph()
        .await
        .unwrap();

    let request = supergraph::Request::fake_builder()
        .context(Context::new())
        .query(query)
        .variables(
            serde_json_bytes::json! {{ "tId": "1"}}
                .as_object()
                .unwrap()
                .clone(),
        )
        .build()
        .unwrap();

    let mut stream = service.clone().oneshot(request).await.unwrap();
    let response = stream.next_response().await.unwrap();
    insta::assert_json_snapshot!(serde_json::to_value(&response).unwrap());
}

#[tokio::test]
async fn missing_typename_and_fragments_in_requires2() {
    let schema = r#"schema
    @link(url: "https://specs.apollo.dev/link/v1.0")
    @link(url: "https://specs.apollo.dev/join/v0.3", for: EXECUTION)
  {
    query: Query
  }
  
  directive @join__enumValue(graph: join__Graph!) repeatable on ENUM_VALUE
  
  directive @join__field(graph: join__Graph, requires: join__FieldSet, provides: join__FieldSet, type: String, external: Boolean, override: String, usedOverridden: Boolean) repeatable on FIELD_DEFINITION | INPUT_FIELD_DEFINITION
  
  directive @join__graph(name: String!, url: String!) on ENUM_VALUE
  
  directive @join__implements(graph: join__Graph!, interface: String!) repeatable on OBJECT | INTERFACE
  
  directive @join__type(graph: join__Graph!, key: join__FieldSet, extension: Boolean! = false, resolvable: Boolean! = true, isInterfaceObject: Boolean! = false) repeatable on OBJECT | INTERFACE | UNION | ENUM | INPUT_OBJECT | SCALAR
  
  directive @join__unionMember(graph: join__Graph!, member: String!) repeatable on UNION
  
  directive @link(url: String, as: String, for: link__Purpose, import: [link__Import]) repeatable on SCHEMA
  
  scalar join__FieldSet
  
  enum join__Graph {
    SUB1 @join__graph(name: "sub1", url: "http://localhost:4002/test")
    SUB2 @join__graph(name: "sub2", url: "http://localhost:4002/test2")
  }
  
  scalar link__Import
  
  enum link__Purpose {
    """
    `SECURITY` features provide metadata necessary to securely resolve fields.
    """
    SECURITY
  
    """
    `EXECUTION` features provide metadata necessary for operation execution.
    """
    EXECUTION
  }
  
  type Query
    @join__type(graph: SUB1)
    @join__type(graph: SUB2)
  {
    stuff: Stuff @join__field(graph: SUB1)
  }
  
  type Stuff
    @join__type(graph: SUB1, key: "id")
    @join__type(graph: SUB2, key: "id", extension: true)
  {
    id: ID
    thing: PossibleThing @join__field(graph: SUB1) @join__field(graph: SUB2, external: true) 
    isEnabled: Boolean @join__field(graph: SUB2, requires: "thing { ... on Thing1 { __typename text1 } ... on Thing2 { __typename text2 } }")
  }
  
  union PossibleThing @join__type(graph: SUB1) @join__type(graph: SUB2)
  @join__unionMember(graph: SUB1, member: "Thing1") @join__unionMember(graph: SUB1, member: "Thing2")
  @join__unionMember(graph: SUB2, member: "Thing1") @join__unionMember(graph: SUB2, member: "Thing2")
    = Thing1 | Thing2

  type Thing1
  @join__type(graph: SUB1, key: "id")
  @join__type(graph: SUB2, key: "id") {
    id: ID
    text1: String @join__field(graph: SUB1) @join__field(graph: SUB2, external: true)
  }

  type Thing2
  @join__type(graph: SUB1, key: "id")
  @join__type(graph: SUB2, key: "id") {
    id: ID
    text2: String @join__field(graph: SUB1) @join__field(graph: SUB2, external: true)
  }
  "#;

    let query = "query {
        stuff {
          id
          isEnabled
        }
      }";

    let subgraphs = MockedSubgraphs([
        ("sub1", MockSubgraph::builder().with_json(
            serde_json::json!{{"query": "{stuff{__typename id thing{__typename ...on Thing1{__typename text1}...on Thing2{__typename text2}}}}",}},
            serde_json::json!{{"data": {
                "stuff": {
                  "__typename": "Stuff",
                  "id": "1",
                  "thing": {
                    "__typename": "Thing1",
                    "text1": "aaa"
                  }
                }
            } }}
        ).build()),
        ("sub2", MockSubgraph::builder().with_json(
            serde_json::json!{{
                "query": "query($representations:[_Any!]!){_entities(representations:$representations){...on Stuff{isEnabled}}}",
                "variables":{"representations": [
                    {
                        "__typename": "Stuff",
                        "id": "1",
                        "thing": {
                        "__typename": "Thing1",
                        "text1": "aaa"
                        }
                    }
                ]}}},
            serde_json::json!{{"data": {
                "_entities": [{
                    "isEnabled": true
                }]
            } }}
        ).build()),
        ].into_iter().collect());

    let service = TestHarness::builder()
        .configuration_json(serde_json::json!({"include_subgraph_errors": { "all": true } }))
        .unwrap()
        .schema(schema)
        .extra_plugin(subgraphs)
        .build_supergraph()
        .await
        .unwrap();

    let request = supergraph::Request::fake_builder()
        .context(Context::new())
        .query(query)
        .variables(
            serde_json_bytes::json! {{ "tId": "1"}}
                .as_object()
                .unwrap()
                .clone(),
        )
        .build()
        .unwrap();

    let mut stream = service.clone().oneshot(request).await.unwrap();
    let response = stream.next_response().await.unwrap();
    insta::assert_json_snapshot!(serde_json::to_value(&response).unwrap());
}

#[tokio::test]
async fn null_in_requires() {
    let schema = r#"schema
    @link(url: "https://specs.apollo.dev/link/v1.0")
    @link(url: "https://specs.apollo.dev/join/v0.3", for: EXECUTION)
  {
    query: Query
  }
  
  directive @join__enumValue(graph: join__Graph!) repeatable on ENUM_VALUE
  
  directive @join__field(graph: join__Graph, requires: join__FieldSet, provides: join__FieldSet, type: String, external: Boolean, override: String, usedOverridden: Boolean) repeatable on FIELD_DEFINITION | INPUT_FIELD_DEFINITION
  
  directive @join__graph(name: String!, url: String!) on ENUM_VALUE
  
  directive @join__implements(graph: join__Graph!, interface: String!) repeatable on OBJECT | INTERFACE
  
  directive @join__type(graph: join__Graph!, key: join__FieldSet, extension: Boolean! = false, resolvable: Boolean! = true, isInterfaceObject: Boolean! = false) repeatable on OBJECT | INTERFACE | UNION | ENUM | INPUT_OBJECT | SCALAR
  
  directive @join__unionMember(graph: join__Graph!, member: String!) repeatable on UNION
  
  directive @link(url: String, as: String, for: link__Purpose, import: [link__Import]) repeatable on SCHEMA
  
  scalar join__FieldSet
  
  enum join__Graph {
    SUB1 @join__graph(name: "sub1", url: "http://localhost:4002/test")
    SUB2 @join__graph(name: "sub2", url: "http://localhost:4002/test2")
  }
  
  scalar link__Import
  
  enum link__Purpose {
    """
    `SECURITY` features provide metadata necessary to securely resolve fields.
    """
    SECURITY
  
    """
    `EXECUTION` features provide metadata necessary for operation execution.
    """
    EXECUTION
  }
  
  type Query
    @join__type(graph: SUB1)
    @join__type(graph: SUB2)
  {
    stuff: Stuff @join__field(graph: SUB1)
  }
  
  type Stuff
    @join__type(graph: SUB1, key: "id")
    @join__type(graph: SUB2, key: "id", extension: true)
  {
    id: ID
    thing: Thing
    isEnabled: Boolean @join__field(graph: SUB2, requires: "thing { a text }")
  }
  
  type Thing
  @join__type(graph: SUB1, key: "id")
  @join__type(graph: SUB2, key: "id") {
    id: ID
    a: String @join__field(graph: SUB1) @join__field(graph: SUB2, external: true)
    text: String @join__field(graph: SUB1) @join__field(graph: SUB2, external: true)
  }
  "#;

    let query = "query {
        stuff {
          id
          isEnabled
        }
      }";

    let subgraphs = MockedSubgraphs([
        ("sub1", MockSubgraph::builder().with_json(
            serde_json::json!{{"query": "{stuff{__typename id thing{__typename id a text}}}",}},
            serde_json::json!{{"data": {
                "stuff": {
                  "__typename": "Stuff",
                  "id": "1",
                  "thing": {
                    "__typename": "Thing",
                    "id": "2",
                    "a": "A",
                    "text": null
                  }
                }
            } }}
        ).build()),
        ("sub2", MockSubgraph::builder().with_json(
            serde_json::json!{{
                "query": "query($representations:[_Any!]!){_entities(representations:$representations){...on Stuff{isEnabled}}}",
                "variables":{"representations": [
                    {
                        "__typename": "Stuff",
                        "id": "1",
                        "thing": {
                            "a": "A",
                            "text": null
                        }
                    }
                ]}}},
            serde_json::json!{{"data": {
                "_entities": [{
                    "isEnabled": true
                }]
            } }}
        ).build()),
        ].into_iter().collect());

    let service = TestHarness::builder()
        .configuration_json(serde_json::json!({"include_subgraph_errors": { "all": true } }))
        .unwrap()
        .schema(schema)
        .extra_plugin(subgraphs)
        .build_supergraph()
        .await
        .unwrap();

    let request = supergraph::Request::fake_builder()
        .context(Context::new())
        .query(query)
        .variables(
            serde_json_bytes::json! {{ "tId": "1"}}
                .as_object()
                .unwrap()
                .clone(),
        )
        .build()
        .unwrap();

    let mut stream = service.clone().oneshot(request).await.unwrap();
    let response = stream.next_response().await.unwrap();
    insta::assert_json_snapshot!(serde_json::to_value(&response).unwrap());
}

const TYPENAME_PROPAGATION_SCHEMA: &str = r#"schema
@link(url: "https://specs.apollo.dev/link/v1.0")
@link(url: "https://specs.apollo.dev/join/v0.3", for: EXECUTION)
{
query: Query
}

directive @join__enumValue(graph: join__Graph!) repeatable on ENUM_VALUE

directive @join__field(graph: join__Graph, requires: join__FieldSet, provides: join__FieldSet, type: String, external: Boolean, override: String, usedOverridden: Boolean) repeatable on FIELD_DEFINITION | INPUT_FIELD_DEFINITION

directive @join__graph(name: String!, url: String!) on ENUM_VALUE

directive @join__implements(graph: join__Graph!, interface: String!) repeatable on OBJECT | INTERFACE

directive @join__type(graph: join__Graph!, key: join__FieldSet, extension: Boolean! = false, resolvable: Boolean! = true, isInterfaceObject: Boolean! = false) repeatable on OBJECT | INTERFACE | UNION | ENUM | INPUT_OBJECT | SCALAR

directive @join__unionMember(graph: join__Graph!, member: String!) repeatable on UNION

directive @link(url: String, as: String, for: link__Purpose, import: [link__Import]) repeatable on SCHEMA

type Author implements Node
@join__implements(graph: NODE_RELAY_SUBGRAPH, interface: "Node")
@join__type(graph: AUTHOR_SUBGRAPH, key: "authorId")
@join__type(graph: BOOK_SUBGRAPH, key: "authorId")
@join__type(graph: NODE_RELAY_SUBGRAPH, key: "authorId")
{
authorId: String!
fullName: String! @join__field(graph: AUTHOR_SUBGRAPH) @join__field(graph: BOOK_SUBGRAPH, external: true) @join__field(graph: NODE_RELAY_SUBGRAPH, external: true)
id: ID! @join__field(graph: NODE_RELAY_SUBGRAPH)
}

type Book implements Node
@join__implements(graph: NODE_RELAY_SUBGRAPH, interface: "Node")
@join__type(graph: BOOK_SUBGRAPH, key: "bookId author { fullName }")
@join__type(graph: NODE_RELAY_SUBGRAPH, key: "bookId author { fullName }")
{
bookId: String!
author: Author!
id: ID! @join__field(graph: NODE_RELAY_SUBGRAPH)
}

scalar join__FieldSet

enum join__Graph {
AUTHOR_SUBGRAPH @join__graph(name: "author_subgraph", url: "https://films.example.com")
BOOK_SUBGRAPH @join__graph(name: "book_subgraph", url: "https://films.example.com")
NODE_RELAY_SUBGRAPH @join__graph(name: "node_relay_subgraph", url: "https://films.example.com")
}

scalar link__Import

enum link__Purpose {
"""
`SECURITY` features provide metadata necessary to securely resolve fields.
"""
SECURITY

"""
`EXECUTION` features provide metadata necessary for operation execution.
"""
EXECUTION
}

interface Node
@join__type(graph: NODE_RELAY_SUBGRAPH)
{
id: ID!
}

type Query
@join__type(graph: AUTHOR_SUBGRAPH)
@join__type(graph: BOOK_SUBGRAPH)
@join__type(graph: NODE_RELAY_SUBGRAPH)
{
b: Boolean @join__field(graph: AUTHOR_SUBGRAPH)
book: Book @join__field(graph: BOOK_SUBGRAPH)
node(id: ID): Node @join__field(graph: NODE_RELAY_SUBGRAPH)
}"#;

#[tokio::test]
async fn typename_propagation() {
    let subgraphs = MockedSubgraphs(
        [
            ("author_subgraph", MockSubgraph::builder().with_json(
                serde_json::json! {{
                    "query": "query QueryBook__author_subgraph__1($representations:[_Any!]!){_entities(representations:$representations){...on Author{fullName}}}",
                    "operationName": "QueryBook__author_subgraph__1",
                    "variables": {
                        "representations": [{
                            "__typename": "Author",
                            "authorId": "Author1"
                        }]
                    }
                }},
                serde_json::json! {{"data": {
                    "_entities": [{
                        "fullName": "Ada"
                    }]
                } }},
            ).build()),
            ("book_subgraph", MockSubgraph::builder().build()),
            ("node_relay_subgraph", MockSubgraph::builder().with_json(
                serde_json::json! {{
                    "query": "query Query__node_relay_subgraph__0{node{__typename ...on Book{id author{__typename}}}}",
                    "operationName": "Query__node_relay_subgraph__0"
                }},
                serde_json::json! {{"data": {
                    "node": {
                      "__typename": "Book",
                      "id": "1",
                      "author": {
                        "__typename": "Author"
                      }
                    }
                } }},
            ).build()),
        ]
        .into_iter()
        .collect(),
    );

    let service = TestHarness::builder()
        .configuration_json(serde_json::json!({"include_subgraph_errors": { "all": true } }))
        .unwrap()
        .schema(TYPENAME_PROPAGATION_SCHEMA)
        .extra_plugin(subgraphs)
        .build_supergraph()
        .await
        .unwrap();

    let request = supergraph::Request::fake_builder()
        .context(Context::new())
        .query(
            "query Query {
            node {
              __typename
              ... on Book {
                id
                author {
                  __typename
                }
              }
            }
          }",
        )
        .build()
        .unwrap();

    let mut stream = service.clone().oneshot(request).await.unwrap();
    let response = stream.next_response().await.unwrap();
    insta::assert_json_snapshot!(serde_json::to_value(&response).unwrap());
}

#[tokio::test]
async fn typename_propagation2() {
    let subgraphs = MockedSubgraphs(
        [
            ("author_subgraph", MockSubgraph::builder().build()),
            ("book_subgraph", MockSubgraph::builder().with_json(
                serde_json::json! {{
                    "query": "query QueryBook__book_subgraph__0{book{__typename bookId author{__typename authorId}}}",
                    "operationName": "QueryBook__book_subgraph__0"
                }},
                serde_json::json! {{"data": {
                    "book": {
                      "__typename": "Book",
                      "bookId": "book1",
                      "author": {
                        "__typename": null,
                        "authorId": "Author1"
                      }
                    }
                } }},
            ).build()),
            ("node_relay_subgraph", MockSubgraph::builder().with_json(
                serde_json::json! {{
                    "query": "query QueryBook__node_relay_subgraph__2($representations:[_Any!]!){_entities(representations:$representations){...on Book{__typename id}}}",
                    "operationName": "QueryBook__node_relay_subgraph__2",
                    "variables": {
                        "representations": [{
                            "__typename": "Book",
                            "bookId": "book1",
                            "author": null
                        }]
                    }
                }},
                serde_json::json! {{"data": {
                    "_entities": [{
                        "__typename": "Book",
                        "id": "1"
                    }]
                } }},
            ).with_json(
                serde_json::json! {{
                    "query": "query QueryBook__node_relay_subgraph__2($representations:[_Any!]!){_entities(representations:$representations){...on Book{__typename id}}}",
                    "operationName": "QueryBook__node_relay_subgraph__2",
                    "variables": {
                        "representations": [{
                            "__typename": "Book",
                            "bookId": "book1",
                            "author": {
                                "fullName": null
                            }
                        }]
                    }
                }},
                serde_json::json! {{"data": {
                    "_entities": [{
                        "__typename": "Book",
                        "id": "1"
                    }]
                } }},
            ).build()),
        ]
        .into_iter()
        .collect(),
    );

    let service = TestHarness::builder()
        .configuration_json(serde_json::json!({"include_subgraph_errors": { "all": true } }))
        .unwrap()
        .schema(TYPENAME_PROPAGATION_SCHEMA)
        .extra_plugin(subgraphs)
        .build_supergraph()
        .await
        .unwrap();

    let query = "query QueryBook {
        book {
          __typename
          ... on Book {
            id
            author {
              __typename
            }
          }
        }
      }";

    let request = supergraph::Request::fake_builder()
        .context(Context::new())
        .query(query)
        .build()
        .unwrap();

    let mut stream = service.clone().oneshot(request).await.unwrap();
    let response = stream.next_response().await.unwrap();
    insta::assert_json_snapshot!(serde_json::to_value(&response).unwrap());
}

#[tokio::test]
async fn typename_propagation3() {
    let subgraphs = MockedSubgraphs(
        [
            ("author_subgraph", MockSubgraph::builder().with_json(
                serde_json::json! {{
                    "query": "query QueryBook2__author_subgraph__1($representations:[_Any!]!){_entities(representations:$representations){...on Author{fullName}}}",
                    "operationName": "QueryBook2__author_subgraph__1",
                    "variables": {
                        "representations": [{
                            "__typename": "Author",
                            "authorId": "Author1"
                        }]
                    }
                }},
                serde_json::json! {{"data": {
                    "_entities": [{
                        "fullName": "Ada"
                    }]
                } }},
            ).build()),
            ("book_subgraph", MockSubgraph::builder().with_json(
                serde_json::json! {{
                    "query": "query QueryBook2__book_subgraph__0{book{__typename bookId author{__typename authorId}}}",
                    "operationName": "QueryBook2__book_subgraph__0"
                }},
                serde_json::json! {{"data": {
                    "book": {
                      "__typename": "Book",
                      "bookId": "book1",
                      "author": {
                        "__typename": "Author",
                        "authorId": "Author1"
                      }
                    }
                } }},
            ).build()),
            ("node_relay_subgraph", MockSubgraph::builder().with_json(
                serde_json::json! {{
                    "query": "query QueryBook2__node_relay_subgraph__2($representations:[_Any!]!){_entities(representations:$representations){...on Book{__typename id author{id}}}}",
                    "operationName": "QueryBook2__node_relay_subgraph__2",
                    "variables": {
                        "representations": [{
                            "__typename": "Book",
                            "bookId": "book1",
                            "author": {
                                "fullName": "Ada"
                            }
                        }]
                    }
                }},
                serde_json::json! {{"data": {
                    "_entities": [{
                        "__typename": "Book",
                        "id": "1",
                        "author": {
                            "id": "2"
                        }
                    }]
                } }},
            ).build()),
        ]
        .into_iter()
        .collect(),
    );

    let service = TestHarness::builder()
        .configuration_json(serde_json::json!({"include_subgraph_errors": { "all": true } }))
        .unwrap()
        .schema(TYPENAME_PROPAGATION_SCHEMA)
        .extra_plugin(subgraphs)
        .build_supergraph()
        .await
        .unwrap();

    let query = "query QueryBook2 {
        book {
          __typename
          ... on Book {
            id
            author {
              id
            }
          }
        }
      }";

    let request = supergraph::Request::fake_builder()
        .context(Context::new())
        .query(query)
        .build()
        .unwrap();

    let mut stream = service.clone().oneshot(request).await.unwrap();
    let response = stream.next_response().await.unwrap();
    insta::assert_json_snapshot!(serde_json::to_value(&response).unwrap());
}

#[test]
fn broken_plan_does_not_panic() {
    let operation = "{ invalid }";
    let subgraph_schema = "type Query { field: Int }";
    let mut plan = QueryPlan {
        root: PlanNode::Fetch(FetchNode {
            service_name: "X".into(),
            requires: vec![],
            variable_usages: vec![],
            operation: SubgraphOperation::from_string(operation),
            operation_name: Some("t".into()),
            operation_kind: OperationKind::Query,
            id: Some("fetch1".into()),
            input_rewrites: None,
            output_rewrites: None,
            context_rewrites: None,
            schema_aware_hash: Default::default(),
            authorization: Default::default(),
        })
        .into(),
        formatted_query_plan: Default::default(),
        usage_reporting: UsageReporting {
            stats_report_key: "this is a test report key".to_string(),
            referenced_fields_by_type: Default::default(),
        }
        .into(),
        query: Arc::new(Query::empty()),
        query_metrics: Default::default(),
    };
    let subgraph_schema = apollo_compiler::Schema::parse_and_validate(subgraph_schema, "").unwrap();
    let mut subgraph_schemas = HashMap::new();
    subgraph_schemas.insert("X".to_owned(), Arc::new(subgraph_schema));
    let result = Arc::make_mut(&mut plan.root)
        .init_parsed_operations_and_hash_subqueries(&subgraph_schemas, "");
    assert_eq!(
        result.unwrap_err().to_string(),
        r#"[1:3] Cannot query field "invalid" on type "Query"."#
    );
}<|MERGE_RESOLUTION|>--- conflicted
+++ resolved
@@ -26,12 +26,9 @@
 use crate::query_planner;
 use crate::query_planner::fetch::FetchNode;
 use crate::query_planner::fetch::SubgraphOperation;
-<<<<<<< HEAD
 use crate::query_planner::BridgeQueryPlanner;
 use crate::services::connector_service::ConnectorServiceFactory;
 use crate::services::fetch_service::FetchServiceFactory;
-=======
->>>>>>> 1d947889
 use crate::services::subgraph_service::MakeSubgraphService;
 use crate::services::supergraph;
 use crate::services::SubgraphResponse;
@@ -130,11 +127,7 @@
             &Context::new(),
             &sf,
             &Default::default(),
-<<<<<<< HEAD
             &parsed_schema,
-=======
-            &Arc::new(Schema::parse(test_schema!(), &Default::default()).unwrap()),
->>>>>>> 1d947889
             &Default::default(),
             sender,
             None,
@@ -205,11 +198,7 @@
             &Context::new(),
             &sf,
             &Default::default(),
-<<<<<<< HEAD
             &parsed_schema,
-=======
-            &Arc::new(Schema::parse(test_schema!(), &Default::default()).unwrap()),
->>>>>>> 1d947889
             &Default::default(),
             sender,
             None,
@@ -276,11 +265,7 @@
             &Context::new(),
             &sf,
             &Default::default(),
-<<<<<<< HEAD
             &parsed_schema,
-=======
-            &Arc::new(Schema::parse(test_schema!(), &Default::default()).unwrap()),
->>>>>>> 1d947889
             &Default::default(),
             sender,
             None,
@@ -414,7 +399,6 @@
     let (sender, receiver) = tokio::sync::mpsc::channel(10);
 
     let schema = include_str!("testdata/defer_schema.graphql");
-<<<<<<< HEAD
     let parsed_schema = Arc::new(Schema::parse_test(schema, &Default::default()).unwrap());
 
     let sf = Arc::new(FetchServiceFactory::new(
@@ -436,22 +420,6 @@
         None,
         Arc::new(ConnectorServiceFactory::empty(parsed_schema.clone())),
     ));
-=======
-    let schema = Arc::new(Schema::parse(schema, &Default::default()).unwrap());
-    let sf = Arc::new(SubgraphServiceFactory {
-        services: Arc::new(HashMap::from([
-            (
-                "X".into(),
-                Arc::new(mock_x_service) as Arc<dyn MakeSubgraphService>,
-            ),
-            (
-                "Y".into(),
-                Arc::new(mock_y_service) as Arc<dyn MakeSubgraphService>,
-            ),
-        ])),
-        plugins: Default::default(),
-    });
->>>>>>> 1d947889
 
     let response = query_plan
         .execute(
@@ -497,7 +465,6 @@
             }
           }"#;
 
-<<<<<<< HEAD
     let schema = include_str!("testdata/defer_clause.graphql");
     // we need to use the planner here instead of Schema::parse_test because that one uses the router bridge's api_schema function
     // does not keep the defer directive definition
@@ -506,15 +473,6 @@
             .await
             .unwrap();
     let parsed_schema = planner.schema();
-=======
-    let schema = Arc::new(
-        Schema::parse(
-            include_str!("testdata/defer_clause.graphql"),
-            &Configuration::default(),
-        )
-        .unwrap(),
-    );
->>>>>>> 1d947889
 
     let root: Arc<PlanNode> =
         serde_json::from_str(include_str!("testdata/defer_clause_plan.json")).unwrap();
@@ -771,11 +729,7 @@
             &Context::new(),
             &sf,
             &Default::default(),
-<<<<<<< HEAD
             &parsed_schema,
-=======
-            &Arc::new(Schema::parse(schema, &Default::default()).unwrap()),
->>>>>>> 1d947889
             &Default::default(),
             sender,
             None,
@@ -793,56 +747,56 @@
     {
       query: Query
     }
-    
+
     directive @join__enumValue(graph: join__Graph!) repeatable on ENUM_VALUE
-    
+
     directive @join__field(graph: join__Graph, requires: join__FieldSet, provides: join__FieldSet, type: String, external: Boolean, override: String, usedOverridden: Boolean) repeatable on FIELD_DEFINITION | INPUT_FIELD_DEFINITION
-    
+
     directive @join__graph(name: String!, url: String!) on ENUM_VALUE
-    
+
     directive @join__implements(graph: join__Graph!, interface: String!) repeatable on OBJECT | INTERFACE
-    
+
     directive @join__type(graph: join__Graph!, key: join__FieldSet, extension: Boolean! = false, resolvable: Boolean! = true, isInterfaceObject: Boolean! = false) repeatable on OBJECT | INTERFACE | UNION | ENUM | INPUT_OBJECT | SCALAR
-    
+
     directive @join__unionMember(graph: join__Graph!, member: String!) repeatable on UNION
-    
+
     directive @link(url: String, as: String, for: link__Purpose, import: [link__Import]) repeatable on SCHEMA
-    
+
     interface I
       @join__type(graph: S1)
       @join__type(graph: S2)
     {
       id: String!
     }
-    
+
     scalar join__FieldSet
-    
+
     enum join__Graph {
       S1 @join__graph(name: "S1", url: "http://localhost/s1")
       S2 @join__graph(name: "S2", url: "http://localhost/s2")
     }
-    
+
     scalar link__Import
-    
+
     enum link__Purpose {
       """
       `SECURITY` features provide metadata necessary to securely resolve fields.
       """
       SECURITY
-    
+
       """
       `EXECUTION` features provide metadata necessary for operation execution.
       """
       EXECUTION
     }
-    
+
     type Query
       @join__type(graph: S1)
       @join__type(graph: S2)
     {
       testQuery(id: String!): I @join__field(graph: S1)
     }
-    
+
     type T1 implements I
       @join__implements(graph: S1, interface: "I")
       @join__implements(graph: S2, interface: "I")
@@ -852,7 +806,7 @@
       id: String!
       foo: Test @join__field(graph: S2)
     }
-    
+
     type T2 implements I
       @join__implements(graph: S1, interface: "I")
       @join__implements(graph: S2, interface: "I")
@@ -862,7 +816,7 @@
       id: String!
       bar: Test @join__field(graph: S2)
     }
-    
+
     type Test
       @join__type(graph: S2)
     {
@@ -987,56 +941,56 @@
   {
     query: Query
   }
-  
+
   directive @join__enumValue(graph: join__Graph!) repeatable on ENUM_VALUE
-  
+
   directive @join__field(graph: join__Graph, requires: join__FieldSet, provides: join__FieldSet, type: String, external: Boolean, override: String, usedOverridden: Boolean) repeatable on FIELD_DEFINITION | INPUT_FIELD_DEFINITION
-  
+
   directive @join__graph(name: String!, url: String!) on ENUM_VALUE
-  
+
   directive @join__implements(graph: join__Graph!, interface: String!) repeatable on OBJECT | INTERFACE
-  
+
   directive @join__type(graph: join__Graph!, key: join__FieldSet, extension: Boolean! = false, resolvable: Boolean! = true, isInterfaceObject: Boolean! = false) repeatable on OBJECT | INTERFACE | UNION | ENUM | INPUT_OBJECT | SCALAR
-  
+
   directive @join__unionMember(graph: join__Graph!, member: String!) repeatable on UNION
-  
+
   directive @link(url: String, as: String, for: link__Purpose, import: [link__Import]) repeatable on SCHEMA
-  
+
   type Details
     @join__type(graph: SUB1)
     @join__type(graph: SUB2)
   {
     enabled: Boolean
   }
-  
+
   scalar join__FieldSet
-  
+
   enum join__Graph {
     SUB1 @join__graph(name: "sub1", url: "http://localhost:4002/test")
     SUB2 @join__graph(name: "sub2", url: "http://localhost:4002/test2")
   }
-  
+
   scalar link__Import
-  
+
   enum link__Purpose {
     """
     `SECURITY` features provide metadata necessary to securely resolve fields.
     """
     SECURITY
-  
+
     """
     `EXECUTION` features provide metadata necessary for operation execution.
     """
     EXECUTION
   }
-  
+
   type Query
     @join__type(graph: SUB1)
     @join__type(graph: SUB2)
   {
     stuff: Stuff @join__field(graph: SUB1)
   }
-  
+
   type Stuff
     @join__type(graph: SUB1, key: "id")
     @join__type(graph: SUB2, key: "id", extension: true)
@@ -1130,49 +1084,49 @@
   {
     query: Query
   }
-  
+
   directive @join__enumValue(graph: join__Graph!) repeatable on ENUM_VALUE
-  
+
   directive @join__field(graph: join__Graph, requires: join__FieldSet, provides: join__FieldSet, type: String, external: Boolean, override: String, usedOverridden: Boolean) repeatable on FIELD_DEFINITION | INPUT_FIELD_DEFINITION
-  
+
   directive @join__graph(name: String!, url: String!) on ENUM_VALUE
-  
+
   directive @join__implements(graph: join__Graph!, interface: String!) repeatable on OBJECT | INTERFACE
-  
+
   directive @join__type(graph: join__Graph!, key: join__FieldSet, extension: Boolean! = false, resolvable: Boolean! = true, isInterfaceObject: Boolean! = false) repeatable on OBJECT | INTERFACE | UNION | ENUM | INPUT_OBJECT | SCALAR
-  
+
   directive @join__unionMember(graph: join__Graph!, member: String!) repeatable on UNION
-  
+
   directive @link(url: String, as: String, for: link__Purpose, import: [link__Import]) repeatable on SCHEMA
-  
+
   scalar join__FieldSet
-  
+
   enum join__Graph {
     SUB1 @join__graph(name: "sub1", url: "http://localhost:4002/test")
     SUB2 @join__graph(name: "sub2", url: "http://localhost:4002/test2")
   }
-  
+
   scalar link__Import
-  
+
   enum link__Purpose {
     """
     `SECURITY` features provide metadata necessary to securely resolve fields.
     """
     SECURITY
-  
+
     """
     `EXECUTION` features provide metadata necessary for operation execution.
     """
     EXECUTION
   }
-  
+
   type Query
     @join__type(graph: SUB1)
     @join__type(graph: SUB2)
   {
     stuff: Stuff @join__field(graph: SUB1)
   }
-  
+
   type Stuff
     @join__type(graph: SUB1, key: "id")
     @join__type(graph: SUB2, key: "id", extension: true)
@@ -1181,7 +1135,7 @@
     thing: Thing
     isEnabled: Boolean @join__field(graph: SUB2, requires: "thing { ... on Thing { text } }")
   }
-  
+
   type Thing
   @join__type(graph: SUB1, key: "id")
   @join__type(graph: SUB2, key: "id") {
@@ -1266,58 +1220,58 @@
   {
     query: Query
   }
-  
+
   directive @join__enumValue(graph: join__Graph!) repeatable on ENUM_VALUE
-  
+
   directive @join__field(graph: join__Graph, requires: join__FieldSet, provides: join__FieldSet, type: String, external: Boolean, override: String, usedOverridden: Boolean) repeatable on FIELD_DEFINITION | INPUT_FIELD_DEFINITION
-  
+
   directive @join__graph(name: String!, url: String!) on ENUM_VALUE
-  
+
   directive @join__implements(graph: join__Graph!, interface: String!) repeatable on OBJECT | INTERFACE
-  
+
   directive @join__type(graph: join__Graph!, key: join__FieldSet, extension: Boolean! = false, resolvable: Boolean! = true, isInterfaceObject: Boolean! = false) repeatable on OBJECT | INTERFACE | UNION | ENUM | INPUT_OBJECT | SCALAR
-  
+
   directive @join__unionMember(graph: join__Graph!, member: String!) repeatable on UNION
-  
+
   directive @link(url: String, as: String, for: link__Purpose, import: [link__Import]) repeatable on SCHEMA
-  
+
   scalar join__FieldSet
-  
+
   enum join__Graph {
     SUB1 @join__graph(name: "sub1", url: "http://localhost:4002/test")
     SUB2 @join__graph(name: "sub2", url: "http://localhost:4002/test2")
   }
-  
+
   scalar link__Import
-  
+
   enum link__Purpose {
     """
     `SECURITY` features provide metadata necessary to securely resolve fields.
     """
     SECURITY
-  
+
     """
     `EXECUTION` features provide metadata necessary for operation execution.
     """
     EXECUTION
   }
-  
+
   type Query
     @join__type(graph: SUB1)
     @join__type(graph: SUB2)
   {
     stuff: Stuff @join__field(graph: SUB1)
   }
-  
+
   type Stuff
     @join__type(graph: SUB1, key: "id")
     @join__type(graph: SUB2, key: "id", extension: true)
   {
     id: ID
-    thing: PossibleThing @join__field(graph: SUB1) @join__field(graph: SUB2, external: true) 
+    thing: PossibleThing @join__field(graph: SUB1) @join__field(graph: SUB2, external: true)
     isEnabled: Boolean @join__field(graph: SUB2, requires: "thing { ... on Thing1 { __typename text1 } ... on Thing2 { __typename text2 } }")
   }
-  
+
   union PossibleThing @join__type(graph: SUB1) @join__type(graph: SUB2)
   @join__unionMember(graph: SUB1, member: "Thing1") @join__unionMember(graph: SUB1, member: "Thing2")
   @join__unionMember(graph: SUB2, member: "Thing1") @join__unionMember(graph: SUB2, member: "Thing2")
@@ -1414,49 +1368,49 @@
   {
     query: Query
   }
-  
+
   directive @join__enumValue(graph: join__Graph!) repeatable on ENUM_VALUE
-  
+
   directive @join__field(graph: join__Graph, requires: join__FieldSet, provides: join__FieldSet, type: String, external: Boolean, override: String, usedOverridden: Boolean) repeatable on FIELD_DEFINITION | INPUT_FIELD_DEFINITION
-  
+
   directive @join__graph(name: String!, url: String!) on ENUM_VALUE
-  
+
   directive @join__implements(graph: join__Graph!, interface: String!) repeatable on OBJECT | INTERFACE
-  
+
   directive @join__type(graph: join__Graph!, key: join__FieldSet, extension: Boolean! = false, resolvable: Boolean! = true, isInterfaceObject: Boolean! = false) repeatable on OBJECT | INTERFACE | UNION | ENUM | INPUT_OBJECT | SCALAR
-  
+
   directive @join__unionMember(graph: join__Graph!, member: String!) repeatable on UNION
-  
+
   directive @link(url: String, as: String, for: link__Purpose, import: [link__Import]) repeatable on SCHEMA
-  
+
   scalar join__FieldSet
-  
+
   enum join__Graph {
     SUB1 @join__graph(name: "sub1", url: "http://localhost:4002/test")
     SUB2 @join__graph(name: "sub2", url: "http://localhost:4002/test2")
   }
-  
+
   scalar link__Import
-  
+
   enum link__Purpose {
     """
     `SECURITY` features provide metadata necessary to securely resolve fields.
     """
     SECURITY
-  
+
     """
     `EXECUTION` features provide metadata necessary for operation execution.
     """
     EXECUTION
   }
-  
+
   type Query
     @join__type(graph: SUB1)
     @join__type(graph: SUB2)
   {
     stuff: Stuff @join__field(graph: SUB1)
   }
-  
+
   type Stuff
     @join__type(graph: SUB1, key: "id")
     @join__type(graph: SUB2, key: "id", extension: true)
@@ -1465,7 +1419,7 @@
     thing: Thing
     isEnabled: Boolean @join__field(graph: SUB2, requires: "thing { a text }")
   }
-  
+
   type Thing
   @join__type(graph: SUB1, key: "id")
   @join__type(graph: SUB2, key: "id") {

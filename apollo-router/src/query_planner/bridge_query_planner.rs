//! Calls out to nodejs query planner

use std::collections::HashMap;
use std::fmt::Debug;
use std::fmt::Write;
use std::sync::Arc;
use std::sync::OnceLock;

use apollo_compiler::ast;
use apollo_compiler::ast::Name;
use apollo_compiler::validation::Valid;
use apollo_compiler::ExecutableDocument;
use apollo_federation::error::FederationError;
use apollo_federation::query_plan::query_planner::QueryPlanner;
use futures::future::BoxFuture;
use opentelemetry_api::metrics::MeterProvider as _;
use opentelemetry_api::metrics::ObservableGauge;
use opentelemetry_api::KeyValue;
use router_bridge::planner::IncrementalDeliverySupport;
use router_bridge::planner::PlanOptions;
use router_bridge::planner::PlanSuccess;
use router_bridge::planner::Planner;
use router_bridge::planner::QueryPlannerConfig;
use router_bridge::planner::QueryPlannerDebugConfig;
use router_bridge::planner::UsageReporting;
use serde::Deserialize;
use serde::Serialize;
use serde_json_bytes::Map;
use serde_json_bytes::Value;
use tower::Service;

use super::PlanNode;
use super::QueryKey;
use crate::apollo_studio_interop::generate_usage_reporting;
use crate::apollo_studio_interop::UsageReportingComparisonResult;
use crate::configuration::ApolloMetricsGenerationMode;
use crate::configuration::QueryPlannerMode;
use crate::error::format_bridge_errors;
use crate::error::PlanErrors;
use crate::error::QueryPlannerError;
use crate::error::SchemaError;
use crate::error::ServiceBuildError;
use crate::error::ValidationErrors;
use crate::executable::USING_CATCH_UNWIND;
use crate::graphql;
use crate::introspection::Introspection;
use crate::json_ext::Object;
use crate::json_ext::Path;
use crate::metrics::meter_provider;
use crate::plugins::authorization::AuthorizationPlugin;
use crate::plugins::authorization::CacheKeyMetadata;
use crate::plugins::authorization::UnauthorizedPaths;
use crate::plugins::connectors::connector_subgraph_names;
use crate::plugins::connectors::Connector;
use crate::plugins::progressive_override::LABELS_TO_OVERRIDE_KEY;
use crate::query_planner::convert::convert_root_query_plan_node;
use crate::query_planner::fetch::QueryHash;
use crate::query_planner::labeler::add_defer_labels;
use crate::services::layers::query_analysis::ParsedDocument;
use crate::services::layers::query_analysis::ParsedDocumentInner;
use crate::services::QueryPlannerContent;
use crate::services::QueryPlannerRequest;
use crate::services::QueryPlannerResponse;
use crate::spec::query::change::QueryHashVisitor;
use crate::spec::Query;
use crate::spec::Schema;
use crate::spec::SpecError;
use crate::Configuration;

#[derive(Clone)]
/// A query planner that calls out to the nodejs router-bridge query planner.
///
/// No caching is performed. To cache, wrap in a [`CachingQueryPlanner`].
pub(crate) struct BridgeQueryPlanner {
    planner: PlannerMode,
    schema: Arc<Schema>,
    subgraph_schemas: Arc<HashMap<String, Arc<Valid<apollo_compiler::Schema>>>>,
    introspection: Option<Arc<Introspection>>,
    configuration: Arc<Configuration>,
    enable_authorization_directives: bool,
    subgraph_planners: Arc<HashMap<Arc<String>, Arc<Planner<QueryPlanResult>>>>,
    connectors: Option<Arc<HashMap<Arc<String>, Connector>>>,
    _federation_instrument: ObservableGauge<u64>,
}

#[derive(Clone)]
enum PlannerMode {
    Js(Arc<Planner<QueryPlanResult>>),
    Both {
        js: Arc<Planner<QueryPlanResult>>,
        rust: Arc<QueryPlanner>,
    },
    Rust {
        rust: Arc<QueryPlanner>,
        // TODO: remove when those other uses are fully ported to Rust
        js_for_api_schema_and_introspection_and_operation_signature: Arc<Planner<QueryPlanResult>>,
    },
}

struct BothModeComparisonJob {
    rust_planner: Arc<QueryPlanner>,
    document: Arc<Valid<ExecutableDocument>>,
    operation_name: Result<Option<Name>, apollo_compiler::ast::InvalidNameError>,
    js_result: Result<QueryPlanResult, Arc<Vec<router_bridge::planner::PlanError>>>,
}

fn federation_version_instrument(federation_version: Option<i64>) -> ObservableGauge<u64> {
    meter_provider()
        .meter("apollo/router")
        .u64_observable_gauge("apollo.router.supergraph.federation")
        .with_callback(move |observer| {
            observer.observe(
                1,
                &[KeyValue::new(
                    "federation.version",
                    federation_version.unwrap_or(0),
                )],
            );
        })
        .init()
}

impl PlannerMode {
    async fn new(
        schema: &Schema,
        configuration: &Configuration,
        old_planner: Option<Arc<Planner<QueryPlanResult>>>,
    ) -> Result<Self, ServiceBuildError> {
        Ok(match configuration.experimental_query_planner_mode {
            QueryPlannerMode::New => Self::Rust {
                js_for_api_schema_and_introspection_and_operation_signature: Self::js(
                    &schema.raw_sdl,
                    configuration,
                    old_planner,
                )
                .await?,
                rust: Self::rust(schema, configuration)?,
            },
            QueryPlannerMode::Legacy => {
                Self::Js(Self::js(&schema.raw_sdl, configuration, old_planner).await?)
            }
            QueryPlannerMode::Both => Self::Both {
                js: Self::js(&schema.raw_sdl, configuration, old_planner).await?,
                rust: Self::rust(schema, configuration)?,
            },
        })
    }

    fn rust(
        schema: &Schema,
        configuration: &Configuration,
    ) -> Result<Arc<QueryPlanner>, ServiceBuildError> {
        let config = apollo_federation::query_plan::query_planner::QueryPlannerConfig {
            reuse_query_fragments: configuration
                .supergraph
                .reuse_query_fragments
                .unwrap_or(true),
            subgraph_graphql_validation: false,
            generate_query_fragments: false,
            incremental_delivery:
                apollo_federation::query_plan::query_planner::QueryPlanIncrementalDeliveryConfig {
                    enable_defer: configuration.supergraph.defer_support,
                },
            debug: Default::default(),
        };
        Ok(Arc::new(QueryPlanner::new(
            schema.federation_supergraph(),
            config,
        )?))
    }

    async fn js(
        sdl: &str,
        configuration: &Configuration,
        old_planner: Option<Arc<Planner<QueryPlanResult>>>,
    ) -> Result<Arc<Planner<QueryPlanResult>>, ServiceBuildError> {
        let query_planner_configuration = configuration.js_query_planner_config();
        let planner = match old_planner {
            None => Planner::new(sdl.to_owned(), query_planner_configuration).await?,
            Some(old_planner) => {
                old_planner
                    .update(sdl.to_owned(), query_planner_configuration)
                    .await?
            }
        };
        Ok(Arc::new(planner))
    }

    fn js_for_api_schema_and_introspection_and_operation_signature(
        &self,
    ) -> &Arc<Planner<QueryPlanResult>> {
        match self {
            PlannerMode::Js(js) => js,
            PlannerMode::Both { js, .. } => js,
            PlannerMode::Rust {
                js_for_api_schema_and_introspection_and_operation_signature,
                ..
            } => js_for_api_schema_and_introspection_and_operation_signature,
        }
    }

    async fn plan(
        &self,
        doc: &ParsedDocument,
        filtered_query: String,
        operation: Option<String>,
        plan_options: PlanOptions,
        // Initialization code that needs mutable access to the plan,
        // before we potentially share it in Arc with a background thread
        // for "both" mode.
        init_query_plan_root_node: impl Fn(&mut PlanNode) -> Result<(), ValidationErrors>,
    ) -> Result<PlanSuccess<QueryPlanResult>, QueryPlannerError> {
        match self {
            PlannerMode::Js(js) => {
                let mut success = js
                    .plan(filtered_query, operation, plan_options)
                    .await
                    .map_err(QueryPlannerError::RouterBridgeError)?
                    .into_result()
                    .map_err(PlanErrors::from)?;
                if let Some(root_node) = &mut success.data.query_plan.node {
                    // Arc freshly deserialized from Deno should be unique, so this doesn’t clone:
                    let root_node = Arc::make_mut(root_node);
                    init_query_plan_root_node(root_node)?;
                }
                Ok(success)
            }
            PlannerMode::Rust { rust, .. } => {
                let plan = operation
                    .as_deref()
                    .map(|n| Name::new(n).map_err(FederationError::from))
                    .transpose()
                    .and_then(|operation| rust.build_query_plan(&doc.executable, operation))
                    .map_err(|e| QueryPlannerError::FederationError(e.to_string()))?;

                // Dummy value overwritten below in `BrigeQueryPlanner::plan`
                // `Configuration::validate` ensures that we only take this path
                // when we also have `ApolloMetricsGenerationMode::New`
                let usage_reporting = UsageReporting {
                    stats_report_key: Default::default(),
                    referenced_fields_by_type: Default::default(),
                };

                let mut root_node = convert_root_query_plan_node(&plan);
                if let Some(node) = &mut root_node {
                    init_query_plan_root_node(node)?;
                }
                Ok(PlanSuccess {
                    usage_reporting,
                    data: QueryPlanResult {
                        formatted_query_plan: Some(Arc::new(plan.to_string())),
                        query_plan: QueryPlan {
                            node: root_node.map(Arc::new),
                        },
                    },
                })
            }
            PlannerMode::Both { js, rust } => {
                let operation_name = operation.as_deref().map(Name::new).transpose();
                let mut js_result = js
                    .plan(filtered_query, operation, plan_options)
                    .await
                    .map_err(QueryPlannerError::RouterBridgeError)?
                    .into_result()
                    .map_err(PlanErrors::from);

                if let Ok(success) = &mut js_result {
                    if let Some(root_node) = &mut success.data.query_plan.node {
                        // Arc freshly deserialized from Deno should be unique, so this doesn’t clone:
                        let root_node = Arc::make_mut(root_node);
                        init_query_plan_root_node(root_node)?;
                    }
                }

                Self::compare_both(BothModeComparisonJob {
                    rust_planner: rust.clone(),
                    document: doc.executable.clone(),
                    operation_name,
                    // Exclude usage reporting from the Result sent for comparison
                    js_result: js_result
                        .as_ref()
                        .map(|success| success.data.clone())
                        .map_err(|e| e.errors.clone()),
                });

                Ok(js_result?)
            }
        }
    }

    fn compare_both(job: BothModeComparisonJob) {
        /// Jobs are dropped if this many are already queued
        const QUEUE_SIZE: usize = 10;
        const WORKER_THREAD_COUNT: usize = 1;

        static QUEUE: OnceLock<crossbeam_channel::Sender<BothModeComparisonJob>> = OnceLock::new();
        let queue = QUEUE.get_or_init(|| {
            let (sender, receiver) =
                crossbeam_channel::bounded::<BothModeComparisonJob>(QUEUE_SIZE);
            for _ in 0..WORKER_THREAD_COUNT {
                let job_receiver = receiver.clone();
                std::thread::spawn(move || {
                    for job in job_receiver {
                        job.execute()
                    }
                });
            }
            sender
        });
        // We use a bounded queue: try_send returns an error when full. This is fine.
        // We prefer dropping some comparison jobs and only gathering some of the data
        // rather than consume too much resources.
        //
        // Either way we move on and let this thread continue proceed with the query plan from JS.
        let _ = queue.try_send(job).is_err();
    }

    async fn subgraphs(
        &self,
    ) -> Result<HashMap<String, Arc<Valid<apollo_compiler::Schema>>>, ServiceBuildError> {
        let js = match self {
            PlannerMode::Js(js) => js,
            PlannerMode::Both { js, .. } => js,
            PlannerMode::Rust { rust, .. } => {
                return Ok(rust
                    .subgraph_schemas()
                    .iter()
                    .map(|(name, schema)| (name.to_string(), Arc::new(schema.schema().clone())))
                    .collect())
            }
        };
        js.subgraphs()
            .await?
            .into_iter()
            .map(|(name, schema_str)| {
                let schema = apollo_compiler::Schema::parse_and_validate(schema_str, "")
                    .map_err(|errors| SchemaError::Validate(errors.into()))?;
                Ok((name, Arc::new(schema)))
            })
            .collect()
    }
}

impl BothModeComparisonJob {
    fn execute(self) {
        // TODO: once the Rust query planner does not use `todo!()` anymore,
        // remove `USING_CATCH_UNWIND` and this use of `catch_unwind`.
        let rust_result = std::panic::catch_unwind(|| {
            USING_CATCH_UNWIND.set(true);
            let result = self
                .rust_planner
                .build_query_plan(&self.document, self.operation_name?);
            USING_CATCH_UNWIND.set(false);
            result
        })
        .unwrap_or_else(|panic| {
            USING_CATCH_UNWIND.set(false);
            Err(apollo_federation::error::FederationError::internal(
                format!(
                    "query planner panicked: {}",
                    panic
                        .downcast_ref::<String>()
                        .map(|s| s.as_str())
                        .or_else(|| panic.downcast_ref::<&str>().copied())
                        .unwrap_or_default()
                ),
            ))
        });

        let is_matched;
        match (&self.js_result, &rust_result) {
            (Err(js_errors), Ok(_)) => {
                tracing::warn!(
                    "JS query planner error: {}",
                    format_bridge_errors(js_errors)
                );
                is_matched = false;
            }
            (Ok(_), Err(rust_error)) => {
                tracing::warn!("Rust query planner error: {}", rust_error);
                is_matched = false;
            }
            (Err(_), Err(_)) => {
                is_matched = true;
            }

            (Ok(js_plan), Ok(rust_plan)) => {
                let js_root_node = js_plan.query_plan.node.as_deref();
                let rust_root_node = convert_root_query_plan_node(rust_plan);
                is_matched = js_root_node == rust_root_node.as_ref();
                if is_matched {
                    tracing::debug!("JS and Rust query plans match! 🎉");
                } else {
                    tracing::warn!("JS v.s. Rust query plan mismatch");
                    if let Some(formatted) = &js_plan.formatted_query_plan {
                        tracing::debug!(
                            "Diff of formatted plans:\n{}",
                            render_diff(&diff::lines(formatted, &rust_plan.to_string()))
                        );
                    }
                    tracing::trace!("JS query plan Debug: {js_root_node:#?}");
                    tracing::trace!("Rust query plan Debug: {rust_root_node:#?}");
                }
            }
        }

        u64_counter!(
            "apollo.router.operations.query_planner.both",
            "Comparing JS v.s. Rust query plans",
            1,
            "generation.is_matched" = is_matched,
            "generation.js_error" = self.js_result.is_err(),
            "generation.rust_error" = rust_result.is_err()
        );
    }
}

impl BridgeQueryPlanner {
    pub(crate) async fn new(
        schema: String,
        configuration: Arc<Configuration>,
        old_planner: Option<Arc<Planner<QueryPlanResult>>>,
    ) -> Result<Self, ServiceBuildError> {
        let schema = Schema::parse(&schema, &configuration)?;
        let planner = PlannerMode::new(&schema, &configuration, old_planner).await?;

        let api_schema_string = match configuration.experimental_api_schema_generation_mode {
            crate::configuration::ApiSchemaMode::Legacy => {
                let api_schema = planner
                    .js_for_api_schema_and_introspection_and_operation_signature()
                    .api_schema()
                    .await?;
                api_schema.schema
            }
            crate::configuration::ApiSchemaMode::New => schema.create_api_schema(&configuration)?,

            crate::configuration::ApiSchemaMode::Both => {
                let js_result = planner
                    .js_for_api_schema_and_introspection_and_operation_signature()
                    .api_schema()
                    .await
                    .map(|api_schema| api_schema.schema);
                let rust_result = schema.create_api_schema(&configuration);

                let is_matched;
                match (&js_result, &rust_result) {
                    (Err(js_error), Ok(_)) => {
                        tracing::warn!("JS API schema error: {}", js_error);
                        is_matched = false;
                    }
                    (Ok(_), Err(rs_error)) => {
                        tracing::warn!("Rust API schema error: {}", rs_error);
                        is_matched = false;
                    }
                    (Ok(left), Ok(right)) => {
                        // To compare results, we re-parse, standardize, and print with apollo-rs,
                        // so the formatting is identical.
                        let (left, right) = if let (Ok(parsed_left), Ok(parsed_right)) = (
                            apollo_compiler::Schema::parse(left, "js.graphql"),
                            apollo_compiler::Schema::parse(right, "rust.graphql"),
                        ) {
                            (
                                standardize_schema(parsed_left).to_string(),
                                standardize_schema(parsed_right).to_string(),
                            )
                        } else {
                            (left.clone(), right.clone())
                        };
                        is_matched = left == right;
                        if !is_matched {
                            let differences = diff::lines(&left, &right);
                            tracing::debug!(
                                "different API schema between apollo-federation and router-bridge:\n{}",
                                render_diff(&differences),
                            );
                        }
                    }
                    (Err(_), Err(_)) => {
                        is_matched = true;
                    }
                }

                u64_counter!(
                    "apollo.router.lifecycle.api_schema",
                    "Comparing JS v.s. Rust API schema generation",
                    1,
                    "generation.is_matched" = is_matched,
                    "generation.js_error" = js_result.is_err(),
                    "generation.rust_error" = rust_result.is_err()
                );

                js_result?
            }
        };

        let api_schema = Schema::parse_compiler_schema(&api_schema_string)?;

        let schema = Arc::new(schema.with_api_schema(api_schema));

        let mut subgraph_schemas = planner.subgraphs().await?;

        let connectors = schema
            .source
            .as_ref()
            .map(|source| source.connectors().clone());

        let subgraph_planners = if let Some(source) = &schema.source {
            // TODO: arbitrary, going for the js planner until the rust one is ready
            let planner = match &planner {
                PlannerMode::Js(planner) => planner.clone(),
                PlannerMode::Both { js, .. } => js.clone(),
                PlannerMode::Rust { .. } => {
                    return Err(ServiceBuildError::ServiceError(
                        "no support in rust yet".into(),
                    ))
                }
            };
            let connector_supergraph = source.supergraph();
            let connectors = source.connectors();
            let connector_subgraph_names = connector_subgraph_names(&connectors);
            let connector_supergraph_str = connector_supergraph.serialize().to_string();

            let mut subgraph_planners = HashMap::new();

            let subgraph_planner = Arc::new(
                planner
                    .update(
                        connector_supergraph_str.clone(),
                        QueryPlannerConfig {
                            incremental_delivery: Some(IncrementalDeliverySupport {
                                enable_defer: Some(configuration.supergraph.defer_support),
                            }),
                            graphql_validation: false,
                            reuse_query_fragments: configuration.supergraph.reuse_query_fragments,
                            debug: Some(QueryPlannerDebugConfig {
                                bypass_planner_for_single_subgraph: None,
                                max_evaluated_plans: configuration
                                    .supergraph
                                    .query_planning
                                    .experimental_plans_limit
                                    .or(Some(10000)),
                                paths_limit: configuration
                                    .supergraph
                                    .query_planning
                                    .experimental_paths_limit,
                            }),
                            generate_query_fragments: Some(
                                configuration.supergraph.generate_query_fragments,
                            ),
                            type_conditioned_fetching: configuration
                                .experimental_type_conditioned_fetching,
                        },
                    )
                    .await?,
            );

            for subgraph_name in connector_subgraph_names {
                subgraph_schemas.insert(subgraph_name.to_string(), connector_supergraph.clone());
                subgraph_planners.insert(subgraph_name, subgraph_planner.clone());
            }

            for (name, schema_str) in subgraph_planner.subgraphs().await? {
                let schema = apollo_compiler::Schema::parse_and_validate(schema_str, "")
                    .map_err(|errors| SchemaError::Validate(errors.into()))?;
                subgraph_schemas.insert(name.clone(), Arc::new(schema));
                subgraph_planners.insert(Arc::new(name), subgraph_planner.clone());
            }

            subgraph_planners
        } else {
            Default::default()
        };

        let introspection = if configuration.supergraph.introspection {
            Some(Arc::new(
                Introspection::new(
                    planner
                        .js_for_api_schema_and_introspection_and_operation_signature()
                        .clone(),
                )
                .await?,
            ))
        } else {
            None
        };

        let enable_authorization_directives =
            AuthorizationPlugin::enable_directives(&configuration, &schema)?;
        let federation_instrument = federation_version_instrument(schema.federation_version());
        Ok(Self {
            planner,
            schema,
            subgraph_schemas: Arc::new(subgraph_schemas),
            introspection,
            enable_authorization_directives,
            configuration,
            _federation_instrument: federation_instrument,
            subgraph_planners: Arc::new(subgraph_planners),
            connectors,
        })
    }

    pub(crate) fn planner(&self) -> Arc<Planner<QueryPlanResult>> {
        self.planner
            .js_for_api_schema_and_introspection_and_operation_signature()
            .clone()
    }

    pub(crate) fn schema(&self) -> Arc<Schema> {
        self.schema.clone()
    }

    pub(crate) fn subgraph_schemas(
        &self,
    ) -> Arc<HashMap<String, Arc<Valid<apollo_compiler::Schema>>>> {
        self.subgraph_schemas.clone()
    }

    async fn parse_selections(
        &self,
        query: String,
        operation_name: Option<&str>,
        doc: &ParsedDocument,
    ) -> Result<Query, QueryPlannerError> {
        let executable = &doc.executable;
        crate::spec::operation_limits::check(
            &self.configuration,
            &query,
            executable,
            operation_name,
        )?;

        let (fragments, operations, defer_stats, schema_aware_hash) =
            Query::extract_query_information(&self.schema, executable, operation_name)?;

        let subselections = crate::spec::query::subselections::collect_subselections(
            &self.configuration,
            &operations,
            &fragments.map,
            &defer_stats,
        )?;
        Ok(Query {
            string: query,
            fragments,
            operations,
            filtered_query: None,
            unauthorized: UnauthorizedPaths {
                paths: vec![],
                errors: AuthorizationPlugin::log_errors(&self.configuration),
            },
            subselections,
            defer_stats,
            is_original: true,
            schema_aware_hash,
        })
    }

    async fn introspection(&self, query: String) -> Result<QueryPlannerContent, QueryPlannerError> {
        match self.introspection.as_ref() {
            Some(introspection) => {
                let response = introspection
                    .execute(query)
                    .await
                    .map_err(QueryPlannerError::Introspection)?;

                Ok(QueryPlannerContent::Response {
                    response: Box::new(response),
                })
            }
            None => Ok(QueryPlannerContent::IntrospectionDisabled),
        }
    }

    #[allow(clippy::too_many_arguments)]
    async fn plan(
        &self,
        original_query: String,
        filtered_query: String,
        operation: Option<String>,
        key: CacheKeyMetadata,
        selections: Query,
        plan_options: PlanOptions,
        doc: &ParsedDocument,
    ) -> Result<QueryPlannerContent, QueryPlannerError> {
        let plan_success = self
            .planner
            .plan(
                doc,
                filtered_query.clone(),
                operation.clone(),
                plan_options,
                |root_node| {
                    root_node.init_parsed_operations_and_hash_subqueries(
                        &self.subgraph_schemas,
                        &self.schema.raw_sdl,
                    )?;
                    root_node.extract_authorization_metadata(self.schema.supergraph_schema(), &key);
                    Ok(())
                },
            )
            .await?;
<<<<<<< HEAD

        if let Some(node) = plan_success.data.query_plan.node.as_mut() {
            node.generate_connector_plan(
                self.schema.as_ref(),
                &self.subgraph_planners,
                &self.connectors.clone().unwrap_or_default(),
            )
            .await?;

            tracing::debug!(
                query = original_query,
                plan = serde_json::to_string(&node).unwrap()
            );
        }

        plan_success
            .data
            .query_plan
            .init_parsed_operations_and_hash_subqueries(
                &self.subgraph_schemas,
                &self.schema.raw_sdl,
            )?;
        plan_success
            .data
            .query_plan
            .extract_authorization_metadata(self.schema.supergraph_schema(), &key);
=======
>>>>>>> 08889ec3

        // the `statsReportKey` field should match the original query instead of the filtered query, to index them all under the same query
        let operation_signature = if matches!(
            self.configuration
                .experimental_apollo_metrics_generation_mode,
            ApolloMetricsGenerationMode::Legacy | ApolloMetricsGenerationMode::Both
        ) && original_query != filtered_query
        {
            Some(
                self.planner
                    .js_for_api_schema_and_introspection_and_operation_signature()
                    .operation_signature(original_query.clone(), operation.clone())
                    .await
                    .map_err(QueryPlannerError::RouterBridgeError)?,
            )
        } else {
            None
        };

        match plan_success {
            PlanSuccess {
                data:
                    QueryPlanResult {
                        query_plan: QueryPlan { node: Some(node) },
                        formatted_query_plan,
                    },
                mut usage_reporting,
            } => {
                if let Some(sig) = operation_signature {
                    usage_reporting.stats_report_key = sig;
                }

                if matches!(
                    self.configuration
                        .experimental_apollo_metrics_generation_mode,
                    ApolloMetricsGenerationMode::New | ApolloMetricsGenerationMode::Both
                ) {
                    // If the query is filtered, we want to generate the signature using the original query and generate the
                    // reference using the filtered query. To do this, we need to re-parse the original query here.
                    let signature_doc = if original_query != filtered_query {
                        Query::parse_document(
                            &original_query,
                            operation.clone().as_deref(),
                            &self.schema,
                            &self.configuration,
                        )
                        .unwrap_or(doc.clone())
                    } else {
                        doc.clone()
                    };

                    let generated_usage_reporting = generate_usage_reporting(
                        &signature_doc.executable,
                        &doc.executable,
                        &operation,
                        self.schema.supergraph_schema(),
                    );

                    // Ignore comparison if the operation name is an empty string since there is a known issue where
                    // router behaviour is incorrect in that case, and it also generates incorrect usage reports.
                    // https://github.com/apollographql/router/issues/4837
                    let is_empty_operation_name = operation.map_or(false, |s| s.is_empty());
                    let is_in_both_metrics_mode = matches!(
                        self.configuration
                            .experimental_apollo_metrics_generation_mode,
                        ApolloMetricsGenerationMode::Both
                    );
                    if !is_empty_operation_name && is_in_both_metrics_mode {
                        let comparison_result = generated_usage_reporting.compare(&usage_reporting);

                        if matches!(
                            comparison_result,
                            UsageReportingComparisonResult::StatsReportKeyNotEqual
                                | UsageReportingComparisonResult::BothNotEqual
                        ) {
                            u64_counter!(
                                "apollo.router.operations.telemetry.studio.signature",
                                "The match status of the Apollo reporting signature generated by the JS implementation vs the Rust implementation",
                                1,
                                "generation.is_matched" = false
                            );
                            tracing::debug!(
                                "Different signatures generated between router and router-bridge.\nQuery:\n{}\nRouter:\n{}\nRouter Bridge:\n{}",
                                filtered_query,
                                generated_usage_reporting.result.stats_report_key,
                                usage_reporting.stats_report_key,
                            );
                        } else {
                            u64_counter!(
                                "apollo.router.operations.telemetry.studio.signature",
                                "The match status of the Apollo reporting signature generated by the JS implementation vs the Rust implementation",
                                1,
                                "generation.is_matched" = true
                            );
                        }

                        if matches!(
                            comparison_result,
                            UsageReportingComparisonResult::ReferencedFieldsNotEqual
                                | UsageReportingComparisonResult::BothNotEqual
                        ) {
                            u64_counter!(
                                "apollo.router.operations.telemetry.studio.references",
                                "The match status of the Apollo reporting references generated by the JS implementation vs the Rust implementation",
                                1,
                                "generation.is_matched" = false
                            );
                            tracing::debug!(
                                "Different referenced fields generated between router and router-bridge.\nQuery:\n{}\nRouter:\n{:?}\nRouter Bridge:\n{:?}",
                                filtered_query,
                                generated_usage_reporting.result.referenced_fields_by_type,
                                usage_reporting.referenced_fields_by_type,
                            );
                        } else {
                            u64_counter!(
                                "apollo.router.operations.telemetry.studio.references",
                                "The match status of the Apollo reporting references generated by the JS implementation vs the Rust implementation",
                                1,
                                "generation.is_matched" = true
                            );
                        }
                    } else if matches!(
                        self.configuration
                            .experimental_apollo_metrics_generation_mode,
                        ApolloMetricsGenerationMode::New
                    ) {
                        usage_reporting.stats_report_key =
                            generated_usage_reporting.result.stats_report_key;
                        usage_reporting.referenced_fields_by_type =
                            generated_usage_reporting.result.referenced_fields_by_type;
                    }
                }

                Ok(QueryPlannerContent::Plan {
                    plan: Arc::new(super::QueryPlan {
                        usage_reporting: Arc::new(usage_reporting),
                        root: node,
                        formatted_query_plan,
                        query: Arc::new(selections),
                    }),
                    // TODO[igni]
                    connectors: Default::default(),
                })
            }
            #[cfg_attr(feature = "failfast", allow(unused_variables))]
            PlanSuccess {
                data:
                    QueryPlanResult {
                        query_plan: QueryPlan { node: None },
                        ..
                    },
                mut usage_reporting,
            } => {
                failfast_debug!("empty query plan");
                if let Some(sig) = operation_signature {
                    usage_reporting.stats_report_key = sig;
                }

                Err(QueryPlannerError::EmptyPlan(usage_reporting))
            }
        }
    }
}

impl Service<QueryPlannerRequest> for BridgeQueryPlanner {
    type Response = QueryPlannerResponse;

    type Error = QueryPlannerError;

    type Future = BoxFuture<'static, Result<Self::Response, Self::Error>>;

    fn poll_ready(
        &mut self,
        _cx: &mut std::task::Context<'_>,
    ) -> std::task::Poll<Result<(), Self::Error>> {
        std::task::Poll::Ready(Ok(()))
    }

    fn call(&mut self, req: QueryPlannerRequest) -> Self::Future {
        let QueryPlannerRequest {
            query: original_query,
            operation_name,
            context,
        } = req;

        let metadata = context
            .extensions()
            .lock()
            .get::<CacheKeyMetadata>()
            .cloned()
            .unwrap_or_default();
        let this = self.clone();
        let fut = async move {
            let mut doc = match context.extensions().lock().get::<ParsedDocument>().cloned() {
                None => return Err(QueryPlannerError::SpecError(SpecError::UnknownFileId)),
                Some(d) => d,
            };

            let api_schema = this.schema.api_schema();
            match add_defer_labels(api_schema, &doc.ast) {
                Err(e) => {
                    return Err(QueryPlannerError::SpecError(SpecError::TransformError(
                        e.to_string(),
                    )))
                }
                Ok(modified_query) => {
                    let executable_document = modified_query
                        .to_executable_validate(api_schema)
                        // Assume transformation creates a valid document: ignore conversion errors
                        .map_err(|e| SpecError::ValidationError(e.into()))?;
                    let hash = QueryHashVisitor::hash_query(
                        this.schema.supergraph_schema(),
                        &this.schema.raw_sdl,
                        &executable_document,
                        operation_name.as_deref(),
                    )
                    .map_err(|e| SpecError::QueryHashing(e.to_string()))?;
                    doc = Arc::new(ParsedDocumentInner {
                        executable: Arc::new(executable_document),
                        ast: modified_query,
                        hash: Arc::new(QueryHash(hash)),
                    });
                    context
                        .extensions()
                        .lock()
                        .insert::<ParsedDocument>(doc.clone());
                }
            }

            let plan_options = PlanOptions {
                override_conditions: context
                    .get(LABELS_TO_OVERRIDE_KEY)
                    .unwrap_or_default()
                    .unwrap_or_default(),
            };

            let res = this
                .get(
                    QueryKey {
                        original_query,
                        filtered_query: doc.ast.to_string(),
                        operation_name: operation_name.to_owned(),
                        metadata,
                        plan_options,
                    },
                    doc,
                )
                .await;

            match res {
                Ok(query_planner_content) => Ok(QueryPlannerResponse::builder()
                    .content(query_planner_content)
                    .context(context)
                    .build()),
                Err(e) => {
                    match &e {
                        QueryPlannerError::PlanningErrors(pe) => {
                            context
                                .extensions()
                                .lock()
                                .insert(Arc::new(pe.usage_reporting.clone()));
                        }
                        QueryPlannerError::SpecError(e) => {
                            context.extensions().lock().insert(Arc::new(UsageReporting {
                                stats_report_key: e.get_error_key().to_string(),
                                referenced_fields_by_type: HashMap::new(),
                            }));
                        }
                        _ => (),
                    }
                    Err(e)
                }
            }
        };

        // Return the response as an immediate future
        Box::pin(fut)
    }
}

// Appease clippy::type_complexity
pub(crate) type FilteredQuery = (Vec<Path>, ast::Document);

impl BridgeQueryPlanner {
    async fn get(
        &self,
        mut key: QueryKey,
        mut doc: ParsedDocument,
    ) -> Result<QueryPlannerContent, QueryPlannerError> {
        let filter_res = if self.enable_authorization_directives {
            match AuthorizationPlugin::filter_query(&self.configuration, &key, &self.schema) {
                Err(QueryPlannerError::Unauthorized(unauthorized_paths)) => {
                    let response = graphql::Response::builder()
                        .data(Object::new())
                        .errors(
                            unauthorized_paths
                                .into_iter()
                                .map(|path| {
                                    graphql::Error::builder()
                                        .message("Unauthorized field or type")
                                        .path(path)
                                        .extension_code("UNAUTHORIZED_FIELD_OR_TYPE")
                                        .build()
                                })
                                .collect(),
                        )
                        .build();
                    return Ok(QueryPlannerContent::Response {
                        response: Box::new(response),
                    });
                }
                other => other?,
            }
        } else {
            None
        };

        let mut selections = self
            .parse_selections(
                key.original_query.clone(),
                key.operation_name.as_deref(),
                &doc,
            )
            .await?;

        if let Some((unauthorized_paths, new_doc)) = filter_res {
            key.filtered_query = new_doc.to_string();
            let executable_document = new_doc
                .to_executable_validate(self.schema.api_schema())
                .map_err(|e| SpecError::ValidationError(e.into()))?;
            let hash = QueryHashVisitor::hash_query(
                self.schema.supergraph_schema(),
                &self.schema.raw_sdl,
                &executable_document,
                key.operation_name.as_deref(),
            )
            .map_err(|e| SpecError::QueryHashing(e.to_string()))?;
            doc = Arc::new(ParsedDocumentInner {
                executable: Arc::new(executable_document),
                ast: new_doc,
                hash: Arc::new(QueryHash(hash)),
            });
            selections.unauthorized.paths = unauthorized_paths;
        }

        if selections.contains_introspection() {
            // It can happen if you have a statically skipped query like { get @skip(if: true) { id name }} because it will be statically filtered with {}
            if selections
                .operations
                .first()
                .map(|op| op.selection_set.is_empty())
                .unwrap_or_default()
            {
                return Ok(QueryPlannerContent::Response {
                    response: Box::new(
                        graphql::Response::builder()
                            .data(Value::Object(Default::default()))
                            .build(),
                    ),
                });
            }
            // If we have only one operation containing only the root field `__typename`
            // (possibly aliased or repeated). (This does mean we fail to properly support
            // {"query": "query A {__typename} query B{somethingElse}", "operationName":"A"}.)
            if let Some(output_keys) = selections
                .operations
                .first()
                .and_then(|op| op.is_only_typenames_with_output_keys())
            {
                let operation_name = selections.operations[0].kind().to_string();
                let data: Value = Value::Object(Map::from_iter(
                    output_keys
                        .into_iter()
                        .map(|key| (key, Value::String(operation_name.clone().into()))),
                ));
                return Ok(QueryPlannerContent::Response {
                    response: Box::new(graphql::Response::builder().data(data).build()),
                });
            } else {
                return self.introspection(key.original_query).await;
            }
        }

        if key.filtered_query != key.original_query {
            let mut filtered = self
                .parse_selections(
                    key.filtered_query.clone(),
                    key.operation_name.as_deref(),
                    &doc,
                )
                .await?;
            filtered.is_original = false;
            selections.filtered_query = Some(Arc::new(filtered));
        }

        self.plan(
            key.original_query,
            key.filtered_query,
            key.operation_name,
            key.metadata,
            selections,
            key.plan_options,
            &doc,
        )
        .await
    }
}

/// Data coming from the `plan` method on the router_bridge
<<<<<<< HEAD
#[derive(Debug, PartialEq, Serialize, Deserialize)]
=======
#[derive(Debug, Clone, PartialEq, Deserialize)]
>>>>>>> 08889ec3
#[serde(rename_all = "camelCase")]
pub(crate) struct QueryPlanResult {
    pub(super) formatted_query_plan: Option<Arc<String>>,
    pub(super) query_plan: QueryPlan,
}

<<<<<<< HEAD
#[derive(Debug, PartialEq, Serialize, Deserialize)]
=======
#[derive(Debug, Clone, PartialEq, Deserialize)]
>>>>>>> 08889ec3
#[serde(rename_all = "camelCase")]
/// The root query plan container.
pub(super) struct QueryPlan {
    /// The hierarchical nodes that make up the query plan
    pub(super) node: Option<Arc<PlanNode>>,
}

fn standardize_schema(mut schema: apollo_compiler::Schema) -> apollo_compiler::Schema {
    use apollo_compiler::schema::ExtendedType;

    fn standardize_value_for_comparison(value: &mut apollo_compiler::ast::Value) {
        use apollo_compiler::ast::Value;
        match value {
            Value::Object(object) => {
                for (_name, value) in object.iter_mut() {
                    standardize_value_for_comparison(value.make_mut());
                }
                object.sort_by_key(|(name, _value)| name.clone());
            }
            Value::List(list) => {
                for value in list {
                    standardize_value_for_comparison(value.make_mut());
                }
            }
            _ => {}
        }
    }

    fn standardize_directive_for_comparison(directive: &mut apollo_compiler::ast::Directive) {
        for arg in &mut directive.arguments {
            standardize_value_for_comparison(arg.make_mut().value.make_mut());
        }
        directive
            .arguments
            .sort_by_cached_key(|arg| arg.name.to_ascii_lowercase());
    }

    for ty in schema.types.values_mut() {
        match ty {
            ExtendedType::Object(object) => {
                let object = object.make_mut();
                object.fields.sort_keys();
                for field in object.fields.values_mut() {
                    let field = field.make_mut();
                    for arg in &mut field.arguments {
                        let arg = arg.make_mut();
                        if let Some(value) = &mut arg.default_value {
                            standardize_value_for_comparison(value.make_mut());
                        }
                        for directive in &mut arg.directives {
                            standardize_directive_for_comparison(directive.make_mut());
                        }
                    }
                    field
                        .arguments
                        .sort_by_cached_key(|arg| arg.name.to_ascii_lowercase());
                    for directive in &mut field.directives {
                        standardize_directive_for_comparison(directive.make_mut());
                    }
                }
                for directive in &mut object.directives.0 {
                    standardize_directive_for_comparison(directive.make_mut());
                }
            }
            ExtendedType::Interface(interface) => {
                let interface = interface.make_mut();
                interface.fields.sort_keys();
                for field in interface.fields.values_mut() {
                    let field = field.make_mut();
                    for arg in &mut field.arguments {
                        let arg = arg.make_mut();
                        if let Some(value) = &mut arg.default_value {
                            standardize_value_for_comparison(value.make_mut());
                        }
                        for directive in &mut arg.directives {
                            standardize_directive_for_comparison(directive.make_mut());
                        }
                    }
                    field
                        .arguments
                        .sort_by_cached_key(|arg| arg.name.to_ascii_lowercase());
                    for directive in &mut field.directives {
                        standardize_directive_for_comparison(directive.make_mut());
                    }
                }
                for directive in &mut interface.directives.0 {
                    standardize_directive_for_comparison(directive.make_mut());
                }
            }
            ExtendedType::InputObject(input_object) => {
                let input_object = input_object.make_mut();
                input_object.fields.sort_keys();
                for field in input_object.fields.values_mut() {
                    let field = field.make_mut();
                    if let Some(value) = &mut field.default_value {
                        standardize_value_for_comparison(value.make_mut());
                    }
                    for directive in &mut field.directives {
                        standardize_directive_for_comparison(directive.make_mut());
                    }
                }
                for directive in &mut input_object.directives {
                    standardize_directive_for_comparison(directive.make_mut());
                }
            }
            ExtendedType::Enum(enum_) => {
                let enum_ = enum_.make_mut();
                enum_.values.sort_keys();
                for directive in &mut enum_.directives {
                    standardize_directive_for_comparison(directive.make_mut());
                }
            }
            ExtendedType::Union(union_) => {
                let union_ = union_.make_mut();
                for directive in &mut union_.directives {
                    standardize_directive_for_comparison(directive.make_mut());
                }
            }
            ExtendedType::Scalar(scalar) => {
                let scalar = scalar.make_mut();
                for directive in &mut scalar.directives {
                    standardize_directive_for_comparison(directive.make_mut());
                }
            }
        }
    }

    schema
        .directive_definitions
        .sort_by_cached_key(|key, _value| key.to_ascii_lowercase());
    schema
        .types
        .sort_by_cached_key(|key, _value| key.to_ascii_lowercase());

    schema
}

fn render_diff(differences: &[diff::Result<&str>]) -> String {
    let mut output = String::new();
    for diff_line in differences {
        match diff_line {
            diff::Result::Left(l) => {
                let trimmed = l.trim();
                if !trimmed.starts_with('#') && !trimmed.is_empty() {
                    writeln!(&mut output, "-{l}").expect("write will never fail");
                } else {
                    writeln!(&mut output, " {l}").expect("write will never fail");
                }
            }
            diff::Result::Both(l, _) => {
                writeln!(&mut output, " {l}").expect("write will never fail");
            }
            diff::Result::Right(r) => {
                let trimmed = r.trim();
                if trimmed != "---" && !trimmed.is_empty() {
                    writeln!(&mut output, "+{r}").expect("write will never fail");
                }
            }
        }
    }
    output
}

#[cfg(test)]
mod tests {
    use std::fs;
    use std::path::PathBuf;

    use serde_json::json;
    use test_log::test;
    use tower::Service;
    use tower::ServiceExt;

    use super::*;
    use crate::metrics::FutureMetricsExt as _;
    use crate::services::supergraph;
    use crate::spec::query::subselections::SubSelectionKey;
    use crate::spec::query::subselections::SubSelectionValue;

    const EXAMPLE_SCHEMA: &str = include_str!("testdata/schema.graphql");

    #[test(tokio::test)]
    async fn test_plan() {
        let result = plan(
            EXAMPLE_SCHEMA,
            include_str!("testdata/query.graphql"),
            include_str!("testdata/query.graphql"),
            None,
            PlanOptions::default(),
        )
        .await
        .unwrap();

        if let QueryPlannerContent::Plan { plan, .. } = result {
            insta::with_settings!({sort_maps => true}, {
                insta::assert_json_snapshot!("plan_usage_reporting", plan.usage_reporting);
            });
            insta::assert_debug_snapshot!("plan_root", plan.root);
        } else {
            panic!()
        }
    }

    #[test]
    fn empty_query_plan() {
        serde_json::from_value::<QueryPlan>(json!({ "plan": { "kind": "QueryPlan"} } )).expect(
            "If this test fails, It probably means QueryPlan::node isn't an Option anymore.\n
                 Introspection queries return an empty QueryPlan, so the node field needs to remain optional.",
        );
    }

    #[test(tokio::test)]
    async fn federation_versions() {
        async {
            let _planner = BridgeQueryPlanner::new(
                include_str!("../testdata/minimal_supergraph.graphql").into(),
                Default::default(),
                None,
            )
            .await
            .unwrap();

            assert_gauge!(
                "apollo.router.supergraph.federation",
                1,
                federation.version = 1
            );
        }
        .with_metrics()
        .await;

        async {
            let _planner = BridgeQueryPlanner::new(
                include_str!("../testdata/minimal_fed2_supergraph.graphql").into(),
                Default::default(),
                None,
            )
            .await
            .unwrap();

            assert_gauge!(
                "apollo.router.supergraph.federation",
                1,
                federation.version = 2
            );
        }
        .with_metrics()
        .await;
    }

    #[test(tokio::test)]
    async fn empty_query_plan_should_be_a_planner_error() {
        let schema = Schema::parse_test(EXAMPLE_SCHEMA, &Default::default()).unwrap();
        let query = include_str!("testdata/unknown_introspection_query.graphql");

        let planner = BridgeQueryPlanner::new(EXAMPLE_SCHEMA.to_string(), Default::default(), None)
            .await
            .unwrap();

        let doc = Query::parse_document(query, None, &schema, &Configuration::default()).unwrap();

        let selections = planner
            .parse_selections(query.to_string(), None, &doc)
            .await
            .unwrap();
        let err =
            // test the planning part separately because it is a valid introspection query
            // it should be caught by the introspection part, but just in case, we check
            // that the query planner would return an empty plan error if it received an
            // introspection query
            planner.plan(
                include_str!("testdata/unknown_introspection_query.graphql").to_string(),
                include_str!("testdata/unknown_introspection_query.graphql").to_string(),
                None,
                CacheKeyMetadata::default(),
                selections,
                PlanOptions::default(),
                &doc,
            )
            .await
            .unwrap_err();

        match err {
            QueryPlannerError::EmptyPlan(usage_reporting) => {
                insta::with_settings!({sort_maps => true}, {
                    insta::assert_json_snapshot!("empty_query_plan_usage_reporting", usage_reporting);
                });
            }
            e => {
                panic!("empty plan should have returned an EmptyPlanError: {e:?}");
            }
        }
    }

    #[test(tokio::test)]
    async fn test_plan_error() {
        let result = plan(EXAMPLE_SCHEMA, "", "", None, PlanOptions::default()).await;

        assert_eq!(
            "couldn't plan query: query validation errors: Syntax Error: Unexpected <EOF>.",
            result.unwrap_err().to_string()
        );
    }

    #[test(tokio::test)]
    async fn test_single_aliased_root_typename() {
        let result = plan(
            EXAMPLE_SCHEMA,
            "{ x: __typename }",
            "{ x: __typename }",
            None,
            PlanOptions::default(),
        )
        .await
        .unwrap();
        if let QueryPlannerContent::Response { response } = result {
            assert_eq!(
                r#"{"data":{"x":"Query"}}"#,
                serde_json::to_string(&response).unwrap()
            )
        } else {
            panic!();
        }
    }

    #[test(tokio::test)]
    async fn test_two_root_typenames() {
        let result = plan(
            EXAMPLE_SCHEMA,
            "{ x: __typename __typename }",
            "{ x: __typename __typename }",
            None,
            PlanOptions::default(),
        )
        .await
        .unwrap();
        if let QueryPlannerContent::Response { response } = result {
            assert_eq!(
                r#"{"data":{"x":"Query","__typename":"Query"}}"#,
                serde_json::to_string(&response).unwrap()
            )
        } else {
            panic!();
        }
    }

    #[test(tokio::test)]
    async fn test_subselections() {
        let mut configuration: Configuration = Default::default();
        configuration.supergraph.introspection = true;
        let configuration = Arc::new(configuration);

        let planner =
            BridgeQueryPlanner::new(EXAMPLE_SCHEMA.to_string(), configuration.clone(), None)
                .await
                .unwrap();

        macro_rules! s {
            ($query: expr) => {
                insta::assert_snapshot!(subselections_keys($query, &planner).await);
            };
        }
        s!("query Q { me { username name { first last }}}");
        s!(r#"query Q { me {
            username
            name {
                first
                ... @defer(label: "A") { last }
            }
        }}"#);
        s!(r#"query Q { me {
            username
            name {
                ... @defer(label: "A") { first }
                ... @defer(label: "B") { last }
            }
        }}"#);
        // Aliases
        // FIXME: uncomment myName alias when this is fixed:
        // https://github.com/apollographql/router/issues/3263
        s!(r#"query Q { me {
            username
            # myName:
             name {
                firstName: first
                ... @defer(label: "A") { lastName: last }
            }
        }}"#);
        // Arguments
        s!(r#"query Q { user(id: 42) {
            username
            name {
                first
                ... @defer(label: "A") { last }
            }
        }}"#);
        // Type condition
        s!(r#"query Q { me {
            username
            ... on User {
                name {
                    first
                    ... @defer(label: "A") { last }
                }
            }
        }}"#);
        s!(r#"query Q { me {
            username
            ... on User @defer(label: "A") {
                name { first last }
            }
        }}"#);
        s!(r#"query Q { me {
            username
            ... @defer(label: "A") {
                ... on User {
                    name { first last }
                }
            }
        }}"#);
        // Array + argument
        s!(r#"query Q { me {
            id
            reviews {
                id
                ... @defer(label: "A") { body(format: true) }
            }
        }}"#);
        // Fragment spread becomes inline fragment
        s!(r#"
            query Q { me { username name { ... FirstLast @defer(label: "A") }}}
            fragment FirstLast on Name { first last }
        "#);
        s!(r#"
            query Q { me { username name { ... FirstLast @defer(label: "A") }}}
            fragment FirstLast on Name { first ... @defer(label: "B") { last }}
        "#);
        // Nested
        s!(r#"query Q { me {
            username
            ... @defer(label: "A") { name {
                first
                ... @defer(label: "B") { last }
            }}
        }}"#);
        s!(r#"query Q { me {
            id
            ... @defer(label: "A") {
                username
                ... @defer(label: "B") { name {
                    first
                    ... @defer(label: "C") { last }
                }}
            }
        }}"#);
        // Conditional
        s!(r#"query Q($d1:Boolean!) { me {
            username
            name {
                first
                ... @defer(if: $d1, label: "A") { last }
            }
        }}"#);
        s!(r#"query Q($d1:Boolean!, $d2:Boolean!) { me {
            username
            ... @defer(if: $d1, label: "A") { name {
                first
                ... @defer(if: $d2, label: "B") { last }
            }}
        }}"#);
        s!(r#"query Q($d1:Boolean!, $d2:Boolean!) { me {
            username
            name {
                ... @defer(if: $d1, label: "A") { first }
                ... @defer(if: $d2, label: "B") { last }
            }
        }}"#);
        // Mixed conditional and unconditional
        s!(r#"query Q($d1:Boolean!) { me {
            username
            name {
                ... @defer(label: "A") { first }
                ... @defer(if: $d1, label: "B") { last }
            }
        }}"#);
        // Include/skip
        s!(r#"query Q($s1:Boolean!) { me {
            username
            name {
                ... @defer(label: "A") {
                    first
                    last @skip(if: $s1)
                }
            }
        }}"#);
    }

    async fn subselections_keys(query: &str, planner: &BridgeQueryPlanner) -> String {
        fn check_query_plan_coverage(
            node: &PlanNode,
            parent_label: Option<&str>,
            subselections: &HashMap<SubSelectionKey, SubSelectionValue>,
        ) {
            match node {
                PlanNode::Defer { primary, deferred } => {
                    if let Some(subselection) = primary.subselection.clone() {
                        assert!(
                            subselections
                                .keys()
                                .any(|k| k.defer_label.as_deref() == parent_label),
                            "Missing key: '{:?}' '{}' in {:?}",
                            parent_label,
                            subselection,
                            subselections.keys().collect::<Vec<_>>()
                        );
                    }
                    for deferred in deferred {
                        if let Some(subselection) = deferred.subselection.clone() {
                            let path = deferred.query_path.clone();
                            assert!(
                                subselections
                                    .keys()
                                    .any(|k| k.defer_label.as_deref() == deferred.label.as_deref()),
                                "Missing key: '{}' '{:?}' '{}'",
                                path,
                                deferred.label,
                                subselection
                            );
                        }
                        if let Some(node) = &deferred.node {
                            check_query_plan_coverage(
                                node,
                                deferred.label.as_ref().map(|l| l.as_str()),
                                subselections,
                            )
                        }
                    }
                }
                PlanNode::Sequence { nodes, .. } | PlanNode::Parallel { nodes } => {
                    for node in nodes {
                        check_query_plan_coverage(node, parent_label, subselections)
                    }
                }
                PlanNode::Fetch(_) => {}
                PlanNode::Flatten(flatten) => {
                    check_query_plan_coverage(&flatten.node, parent_label, subselections)
                }
                PlanNode::Condition {
                    condition: _,
                    if_clause,
                    else_clause,
                } => {
                    if let Some(node) = if_clause {
                        check_query_plan_coverage(node, parent_label, subselections)
                    }
                    if let Some(node) = else_clause {
                        check_query_plan_coverage(node, parent_label, subselections)
                    }
                }
                PlanNode::Subscription { rest, .. } => {
                    if let Some(node) = rest {
                        check_query_plan_coverage(node, parent_label, subselections)
                    }
                }
            }
        }

        fn serialize_selection_set(selection_set: &[crate::spec::Selection], to: &mut String) {
            if let Some((first, rest)) = selection_set.split_first() {
                to.push_str("{ ");
                serialize_selection(first, to);
                for sel in rest {
                    to.push(' ');
                    serialize_selection(sel, to);
                }
                to.push_str(" }");
            }
        }

        fn serialize_selection(selection: &crate::spec::Selection, to: &mut String) {
            match selection {
                crate::spec::Selection::Field {
                    name,
                    alias,
                    selection_set,
                    ..
                } => {
                    if let Some(alias) = alias {
                        to.push_str(alias.as_str());
                        to.push_str(": ");
                    }
                    to.push_str(name.as_str());
                    if let Some(sel) = selection_set {
                        to.push(' ');
                        serialize_selection_set(sel, to)
                    }
                }
                crate::spec::Selection::InlineFragment {
                    type_condition,
                    selection_set,
                    ..
                } => {
                    to.push_str("... on ");
                    to.push_str(type_condition);
                    serialize_selection_set(selection_set, to)
                }
                crate::spec::Selection::FragmentSpread { .. } => unreachable!(),
            }
        }

        let mut configuration: Configuration = Default::default();
        configuration.supergraph.introspection = true;
        let configuration = Arc::new(configuration);

        let doc = Query::parse_document(query, None, &planner.schema(), &configuration).unwrap();

        let result = planner
            .get(
                QueryKey {
                    original_query: query.to_string(),
                    filtered_query: query.to_string(),
                    operation_name: None,
                    metadata: CacheKeyMetadata::default(),
                    plan_options: PlanOptions::default(),
                },
                doc,
            )
            .await
            .unwrap();

        if let QueryPlannerContent::Plan { plan, .. } = result {
            check_query_plan_coverage(&plan.root, None, &plan.query.subselections);

            let mut keys: Vec<String> = Vec::new();
            for (key, value) in plan.query.subselections.iter() {
                let mut serialized = String::from("query");
                serialize_selection_set(&value.selection_set, &mut serialized);
                keys.push(format!(
                    "{:?} {} {}",
                    key.defer_label, key.defer_conditions.bits, serialized
                ))
            }
            keys.sort();
            keys.join("\n")
        } else {
            panic!()
        }
    }

    async fn plan(
        schema: &str,
        original_query: &str,
        filtered_query: &str,
        operation_name: Option<String>,
        plan_options: PlanOptions,
    ) -> Result<QueryPlannerContent, QueryPlannerError> {
        let mut configuration: Configuration = Default::default();
        configuration.supergraph.introspection = true;
        let configuration = Arc::new(configuration);

        let planner = BridgeQueryPlanner::new(schema.to_string(), configuration.clone(), None)
            .await
            .unwrap();

        let doc = Query::parse_document(
            original_query,
            operation_name.as_deref(),
            &planner.schema(),
            &configuration,
        )
        .unwrap();

        planner
            .get(
                QueryKey {
                    original_query: original_query.to_string(),
                    filtered_query: filtered_query.to_string(),
                    operation_name,
                    metadata: CacheKeyMetadata::default(),
                    plan_options,
                },
                doc,
            )
            .await
    }

    #[test]
    fn router_bridge_dependency_is_pinned() {
        let cargo_manifest: serde_json::Value = basic_toml::from_str(
            &fs::read_to_string(PathBuf::from(&env!("CARGO_MANIFEST_DIR")).join("Cargo.toml"))
                .expect("could not read Cargo.toml"),
        )
        .expect("could not parse Cargo.toml");
        let router_bridge_version = cargo_manifest
            .get("dependencies")
            .expect("Cargo.toml does not contain dependencies")
            .as_object()
            .expect("Cargo.toml dependencies key is not an object")
            .get("router-bridge")
            .expect("Cargo.toml dependencies does not have an entry for router-bridge")
            .as_str()
            .unwrap_or_default();
        assert!(
            router_bridge_version.contains('='),
            "router-bridge in Cargo.toml is not pinned with a '=' prefix"
        );
    }

    #[tokio::test]
    async fn test_both_mode() {
        let mut harness = crate::TestHarness::builder()
            // auth is not relevant here, but supergraph.graphql uses join/v0.1
            // which is not supported by the Rust query planner
            .schema(include_str!("../../tests/fixtures/supergraph-auth.graphql"))
            .configuration_json(serde_json::json!({
                "experimental_query_planner_mode": "both",
            }))
            .unwrap()
            .build_supergraph()
            .await
            .unwrap();

        let request = supergraph::Request::fake_builder()
            .query("{ topProducts { name }}")
            .build()
            .unwrap();
        let mut response = harness.ready().await.unwrap().call(request).await.unwrap();
        assert!(response.response.status().is_success());
        let response = response.next_response().await.unwrap();
        assert!(response.errors.is_empty());
    }
}<|MERGE_RESOLUTION|>--- conflicted
+++ resolved
@@ -682,7 +682,7 @@
         plan_options: PlanOptions,
         doc: &ParsedDocument,
     ) -> Result<QueryPlannerContent, QueryPlannerError> {
-        let plan_success = self
+        let mut plan_success = self
             .planner
             .plan(
                 doc,
@@ -699,35 +699,21 @@
                 },
             )
             .await?;
-<<<<<<< HEAD
 
         if let Some(node) = plan_success.data.query_plan.node.as_mut() {
-            node.generate_connector_plan(
-                self.schema.as_ref(),
-                &self.subgraph_planners,
-                &self.connectors.clone().unwrap_or_default(),
-            )
-            .await?;
+            Arc::make_mut(node)
+                .generate_connector_plan(
+                    self.schema.as_ref(),
+                    &self.subgraph_planners,
+                    &self.connectors.clone().unwrap_or_default(),
+                )
+                .await?;
 
             tracing::debug!(
                 query = original_query,
                 plan = serde_json::to_string(&node).unwrap()
             );
         }
-
-        plan_success
-            .data
-            .query_plan
-            .init_parsed_operations_and_hash_subqueries(
-                &self.subgraph_schemas,
-                &self.schema.raw_sdl,
-            )?;
-        plan_success
-            .data
-            .query_plan
-            .extract_authorization_metadata(self.schema.supergraph_schema(), &key);
-=======
->>>>>>> 08889ec3
 
         // the `statsReportKey` field should match the original query instead of the filtered query, to index them all under the same query
         let operation_signature = if matches!(
@@ -1137,22 +1123,14 @@
 }
 
 /// Data coming from the `plan` method on the router_bridge
-<<<<<<< HEAD
-#[derive(Debug, PartialEq, Serialize, Deserialize)]
-=======
-#[derive(Debug, Clone, PartialEq, Deserialize)]
->>>>>>> 08889ec3
+#[derive(Debug, Clone, PartialEq, Serialize, Deserialize)]
 #[serde(rename_all = "camelCase")]
 pub(crate) struct QueryPlanResult {
     pub(super) formatted_query_plan: Option<Arc<String>>,
     pub(super) query_plan: QueryPlan,
 }
 
-<<<<<<< HEAD
-#[derive(Debug, PartialEq, Serialize, Deserialize)]
-=======
-#[derive(Debug, Clone, PartialEq, Deserialize)]
->>>>>>> 08889ec3
+#[derive(Debug, Clone, PartialEq, Serialize, Deserialize)]
 #[serde(rename_all = "camelCase")]
 /// The root query plan container.
 pub(super) struct QueryPlan {

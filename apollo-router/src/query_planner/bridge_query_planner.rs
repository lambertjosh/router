--- conflicted
+++ resolved
@@ -29,12 +29,7 @@
 use super::PlanNode;
 use super::QueryKey;
 use crate::apollo_studio_interop::generate_usage_reporting;
-<<<<<<< HEAD
-use crate::cache::storage::CacheStorage;
 use crate::compute_task;
-use crate::configuration::IntrospectionMode as IntrospectionConfig;
-=======
->>>>>>> c4fd6188
 use crate::configuration::QueryPlannerMode;
 use crate::error::PlanErrors;
 use crate::error::QueryPlannerError;
@@ -482,118 +477,6 @@
         })
     }
 
-<<<<<<< HEAD
-    async fn introspection(
-        &self,
-        key: QueryKey,
-        doc: ParsedDocument,
-    ) -> Result<QueryPlannerContent, QueryPlannerError> {
-        match &self.introspection {
-            IntrospectionMode::Disabled => return Ok(QueryPlannerContent::IntrospectionDisabled),
-            IntrospectionMode::Rust => {
-                let schema = self.schema.clone();
-                let response = Box::new(
-                    compute_task::execute(move || Self::rust_introspection(&schema, &doc))
-                        .await
-                        .expect("Introspection panicked")?,
-                );
-                return Ok(QueryPlannerContent::Response { response });
-            }
-            IntrospectionMode::Js(_) | IntrospectionMode::Both(_) => {}
-        }
-
-        if doc.executable.operations.len() > 1 {
-            // TODO: add an operation_name parameter to router-bridge to fix this?
-            let error = graphql::Error::builder()
-                .message(
-                    "Schema introspection is currently not supported \
-                     with multiple operations in the same document",
-                )
-                .extension_code("INTROSPECTION_WITH_MULTIPLE_OPERATIONS")
-                .build();
-            return Ok(QueryPlannerContent::Response {
-                response: Box::new(graphql::Response::builder().error(error).build()),
-            });
-        }
-
-        let response = match &self.introspection {
-            IntrospectionMode::Rust | IntrospectionMode::Disabled => unreachable!(), // returned above
-            IntrospectionMode::Js(js) => js
-                .execute(key.filtered_query)
-                .await
-                .map_err(QueryPlannerError::Introspection)?,
-            IntrospectionMode::Both(js) => {
-                let js_result = js
-                    .execute(key.filtered_query.clone())
-                    .await
-                    .map_err(QueryPlannerError::Introspection);
-                let schema = self.schema.clone();
-                let js_result_clone = js_result.clone();
-                compute_task::execute(move || {
-                    let rust_result = match Self::rust_introspection(&schema, &doc) {
-                        Ok(response) => {
-                            if response.errors.is_empty() {
-                                Ok(response)
-                            } else {
-                                Err(QueryPlannerError::Introspection(IntrospectionError {
-                                    message: Some(
-                                        response
-                                            .errors
-                                            .into_iter()
-                                            .map(|e| e.to_string())
-                                            .collect::<Vec<_>>()
-                                            .join(", "),
-                                    ),
-                                }))
-                            }
-                        }
-                        Err(e) => Err(e),
-                    };
-                    super::dual_introspection::compare_introspection_responses(
-                        &key.original_query,
-                        js_result_clone,
-                        rust_result,
-                    );
-                })
-                .await
-                .expect("Introspection comparison panicked");
-                js_result?
-            }
-        };
-        Ok(QueryPlannerContent::Response {
-            response: Box::new(response),
-        })
-    }
-
-    fn rust_introspection(
-        schema: &Schema,
-        doc: &ParsedDocument,
-    ) -> Result<graphql::Response, QueryPlannerError> {
-        let schema = schema.api_schema();
-        let operation = &doc.operation;
-        let variable_values = Default::default();
-        let variable_values =
-            apollo_compiler::execution::coerce_variable_values(schema, operation, &variable_values)
-                .map_err(|e| {
-                    let message = match &e {
-                        InputCoercionError::SuspectedValidationBug(e) => &e.message,
-                        InputCoercionError::ValueError { message, .. } => message,
-                    };
-                    QueryPlannerError::Introspection(IntrospectionError {
-                        message: Some(message.clone()),
-                    })
-                })?;
-        let response = apollo_compiler::execution::execute_introspection_only_query(
-            schema,
-            &doc.executable,
-            operation,
-            &variable_values,
-        );
-        Ok(response.into())
-    }
-
-=======
->>>>>>> c4fd6188
     #[allow(clippy::too_many_arguments)]
     async fn plan(
         &self,

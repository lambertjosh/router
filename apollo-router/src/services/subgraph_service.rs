--- conflicted
+++ resolved
@@ -671,77 +671,10 @@
     ))
 }
 
-<<<<<<< HEAD
-/// call_http makes http calls with modified graphql::Request (body)
-async fn call_http(
-    request: SubgraphRequest,
-    body: graphql::Request,
-    context: Context,
-    client: crate::services::http::BoxService,
-    service_name: &str,
-) -> Result<SubgraphResponse, BoxError> {
-    let SubgraphRequest {
-        subgraph_request, ..
-    } = request;
-
-    let operation_name = subgraph_request
-        .body()
-        .operation_name
-        .clone()
-        .unwrap_or_default();
-
-    let (parts, _) = subgraph_request.into_parts();
-    let body = serde_json::to_string(&body).expect("JSON serialization should not fail");
-
-    let subgraph_request_event = context
-        .extensions()
-        .lock()
-        .get::<SubgraphEventRequestLevel>()
-        .cloned();
-    if let Some(level) = subgraph_request_event {
-        let mut attrs = HashMap::with_capacity(5);
-        attrs.insert(
-            "http.request.headers".to_string(),
-            format!("{:?}", parts.headers),
-        );
-        attrs.insert(
-            "http.request.method".to_string(),
-            format!("{}", parts.method),
-        );
-        attrs.insert(
-            "http.request.version".to_string(),
-            format!("{:?}", parts.version),
-        );
-        attrs.insert("http.request.body".to_string(), body.clone());
-        attrs.insert("subgraph.name".to_string(), service_name.to_string());
-
-        log_event(
-            level.0,
-            "subgraph.request",
-            attrs,
-            &format!("Request to subgraph {service_name:?}"),
-        );
-    }
-
-    let mut request = http::Request::from_parts(parts, Body::from(body));
-
-    request
-        .headers_mut()
-        .insert(CONTENT_TYPE, APPLICATION_JSON_HEADER_VALUE.clone());
-    request
-        .headers_mut()
-        .append(ACCEPT, ACCEPT_GRAPHQL_JSON.clone());
-
-    let schema_uri = request.uri();
-    let host = schema_uri.host().unwrap_or_default();
-    let port = schema_uri.port_u16().unwrap_or_else(|| {
-        let scheme = schema_uri.scheme_str();
-=======
 // Utility function to extract uri details.
 fn get_uri_details(uri: &hyper::Uri) -> (&str, u16, &str) {
     let port = uri.port_u16().unwrap_or_else(|| {
         let scheme = uri.scheme_str();
->>>>>>> ab069ef2
         if scheme == Some("https") {
             443
         } else if scheme == Some("http") {
@@ -751,90 +684,8 @@
         }
     });
 
-<<<<<<< HEAD
-    let path = schema_uri.path();
-
-    let subgraph_req_span = tracing::info_span!("subgraph_request",
-        "otel.kind" = "CLIENT",
-        "net.peer.name" = %host,
-        "net.peer.port" = %port,
-        "http.route" = %path,
-        "http.url" = %schema_uri,
-        "net.transport" = "ip_tcp",
-        "apollo.subgraph.name" = %service_name,
-        "graphql.operation.name" = %operation_name,
-    );
-
-    // The graphql spec is lax about what strategy to use for processing responses: https://github.com/graphql/graphql-over-http/blob/main/spec/GraphQLOverHTTP.md#processing-the-response
-    //
-    // "If the response uses a non-200 status code and the media type of the response payload is application/json
-    // then the client MUST NOT rely on the body to be a well-formed GraphQL response since the source of the response
-    // may not be the server but instead some intermediary such as API gateways, proxies, firewalls, etc."
-    //
-    // The TLDR of this is that it's really asking us to do the best we can with whatever information we have with some modifications depending on content type.
-    // Our goal is to give the user the most relevant information possible in the response errors
-    //
-    // Rules:
-    // 1. If the content type of the response is not `application/json` or `application/graphql-response+json` then we won't try to parse.
-    // 2. If an HTTP status is not 2xx it will always be attached as a graphql error.
-    // 3. If the response type is `application/json` and status is not 2xx and the body the entire body will be output if the response is not valid graphql.
-
-    let display_body = context.contains_key(LOGGING_DISPLAY_BODY);
-
-    // TODO: Temporary solution to plug FileUploads plugin until 'http_client' will be fixed https://github.com/apollographql/router/pull/4666
-    let request = file_uploads::http_request_wrapper(request).await;
-
-    // Perform the actual fetch. If this fails then we didn't manage to make the call at all, so we can't do anything with it.
-    let (parts, content_type, body) =
-        do_fetch(client, &context, service_name, request, display_body)
-            .instrument(subgraph_req_span)
-            .await?;
-
-    let subgraph_response_event = context
-        .extensions()
-        .lock()
-        .get::<SubgraphEventResponseLevel>()
-        .cloned();
-    if let Some(level) = subgraph_response_event {
-        let mut attrs = HashMap::with_capacity(5);
-        attrs.insert(
-            "http.response.headers".to_string(),
-            format!("{:?}", parts.headers),
-        );
-        attrs.insert(
-            "http.response.status".to_string(),
-            format!("{}", parts.status),
-        );
-        attrs.insert(
-            "http.response.version".to_string(),
-            format!("{:?}", parts.version),
-        );
-        if let Some(Ok(b)) = &body {
-            attrs.insert(
-                "http.response.body".to_string(),
-                String::from_utf8_lossy(b).to_string(),
-            );
-        }
-        attrs.insert("subgraph.name".to_string(), service_name.to_string());
-        log_event(
-            level.0,
-            "subgraph.response",
-            attrs,
-            &format!("Raw response from subgraph {service_name:?} received"),
-        );
-    }
-
-    if display_body {
-        if let Some(Ok(b)) = &body {
-            tracing::info!(
-                response.body = %String::from_utf8_lossy(b), apollo.subgraph.name = %service_name, "Raw response body from subgraph {service_name:?} received"
-            );
-        }
-    }
-=======
     (uri.host().unwrap_or_default(), port, uri.path())
 }
->>>>>>> ab069ef2
 
 // Utility function to create a graphql response from HTTP response components
 fn http_response_to_graphql_response(
@@ -979,6 +830,40 @@
         .instrument(subgraph_req_span)
         .await?;
 
+    let subgraph_response_event = context
+        .extensions()
+        .lock()
+        .get::<SubgraphEventResponseLevel>()
+        .cloned();
+    if let Some(level) = subgraph_response_event {
+        let mut attrs = HashMap::with_capacity(5);
+        attrs.insert(
+            "http.response.headers".to_string(),
+            format!("{:?}", parts.headers),
+        );
+        attrs.insert(
+            "http.response.status".to_string(),
+            format!("{}", parts.status),
+        );
+        attrs.insert(
+            "http.response.version".to_string(),
+            format!("{:?}", parts.version),
+        );
+        if let Some(Ok(b)) = &body {
+            attrs.insert(
+                "http.response.body".to_string(),
+                String::from_utf8_lossy(b).to_string(),
+            );
+        }
+        attrs.insert("subgraph.name".to_string(), service.clone());
+        log_event(
+            level.0,
+            "subgraph.response",
+            attrs,
+            &format!("Raw response from subgraph {service:?} received"),
+        );
+    }
+
     if display_body {
         if let Some(Ok(b)) = &body {
             tracing::info!(
@@ -1290,11 +1175,78 @@
     // TODO: Temporary solution to plug FileUploads plugin until 'http_client' will be fixed https://github.com/apollographql/router/pull/4666
     let request = file_uploads::http_request_wrapper(request).await;
 
+    let subgraph_request_event = context
+        .extensions()
+        .lock()
+        .get::<SubgraphEventRequestLevel>()
+        .cloned();
+    if let Some(level) = subgraph_request_event {
+        let mut attrs = HashMap::with_capacity(5);
+        attrs.insert(
+            "http.request.headers".to_string(),
+            format!("{:?}", request.headers()),
+        );
+        attrs.insert(
+            "http.request.method".to_string(),
+            format!("{}", request.method()),
+        );
+        attrs.insert(
+            "http.request.version".to_string(),
+            format!("{:?}", request.version()),
+        );
+        attrs.insert(
+            "http.request.body".to_string(),
+            format!("{:?}", request.body()),
+        );
+        attrs.insert("subgraph.name".to_string(), service_name.to_string());
+
+        log_event(
+            level.0,
+            "subgraph.request",
+            attrs,
+            &format!("Request to subgraph {service_name:?}"),
+        );
+    }
+
     // Perform the actual fetch. If this fails then we didn't manage to make the call at all, so we can't do anything with it.
     let (parts, content_type, body) =
         do_fetch(client, &context, service_name, request, display_body)
             .instrument(subgraph_req_span)
             .await?;
+
+    let subgraph_response_event = context
+        .extensions()
+        .lock()
+        .get::<SubgraphEventResponseLevel>()
+        .cloned();
+    if let Some(level) = subgraph_response_event {
+        let mut attrs = HashMap::with_capacity(5);
+        attrs.insert(
+            "http.response.headers".to_string(),
+            format!("{:?}", parts.headers),
+        );
+        attrs.insert(
+            "http.response.status".to_string(),
+            format!("{}", parts.status),
+        );
+        attrs.insert(
+            "http.response.version".to_string(),
+            format!("{:?}", parts.version),
+        );
+        if let Some(Ok(b)) = &body {
+            attrs.insert(
+                "http.response.body".to_string(),
+                String::from_utf8_lossy(b).to_string(),
+            );
+        }
+        attrs.insert("subgraph.name".to_string(), service_name.to_string());
+        log_event(
+            level.0,
+            "subgraph.response",
+            attrs,
+            &format!("Raw response from subgraph {service_name:?} received"),
+        );
+    }
 
     if display_body {
         if let Some(Ok(b)) = &body {

[package]
name = "apollo-router"
version = "0.1.0-alpha.4"
authors = ["Apollo Graph, Inc. <packages@apollographql.com>"]
edition = "2021"
license-file = "./LICENSE"
publish = false

[[bin]]
name = "router"
path = "src/main.rs"

[features]
default = ["otlp-grpc"]
otlp-grpc = [
    "opentelemetry-otlp/tonic",
    "opentelemetry-otlp/tonic-build",
    "opentelemetry-otlp/prost",
    "opentelemetry-otlp/tls",
    "tonic",
    "tonic/transport",
    "tonic/tls",
]
otlp-http = ["opentelemetry-otlp/http-proto"]

[dependencies]
anyhow = "1.0.53"
apollo-parser = { git = "https://github.com/apollographql/apollo-rs.git", rev = "9a14371f3e5352920c74dcae85fa4e71b24f0449" }
apollo-router-core = { path = "../apollo-router-core" }
async-trait = "0.1.52"
atty = "0.2.14"
bytes = "1.1.0"
derivative = "2.2.0"
derive_more = "0.99.17"
directories = "4.0.1"
displaydoc = "0.2"
futures = { version = "0.3.21", features = ["thread-pool"] }
hotwatch = "0.4.6"
http = "0.2.6"
hyper = { version = "0.14.16", features = ["server"] }
once_cell = "1.9.0"
opentelemetry = { version = "0.16.0", features = ["rt-tokio", "serialize"] }
opentelemetry-jaeger = { version = "0.15.0", features = [
    "collector_client",
    "rt-tokio",
] }
opentelemetry-otlp = { version = "0.9.0", default-features = false, features = [
    "serialize",
], optional = true }
prost-types = "0.9.0"
reqwest = { version = "0.11.9", features = ["json", "stream"] }
reqwest-middleware = "0.1.4"
reqwest-tracing = { version = "0.2", features = ["opentelemetry_0_16"] }
serde = { version = "1.0.136", features = ["derive", "rc"] }
serde_json = "1.0.79"
serde_yaml = "0.8.23"
startup = "0.1.1"
static_assertions = "1.1.0"
structopt = "0.3.26"
task-local-extensions = "0.1.1"
thiserror = "1.0.30"
tokio = { version = "1.16.1", features = ["full"] }
# TODO wait for tokio-util > 0.6.9 to release
tokio-util = { git = "https://github.com/tokio-rs/tokio.git", rev = "91b9850", features = ["net", "codec"] }
# don't bump it to 0.6 until opentelemetry-otlp does
tonic = { version = "0.5.2", optional = true }
<<<<<<< HEAD
tower = { version="0.4.11", features = ["util"] }
tower-http = { version = "0.2.1", features = ["trace"] }
tower-service = "0.3.1"
tracing = "0.1.29"
tracing-futures = "0.2.5"
tracing-opentelemetry = "0.16.0"
tracing-subscriber = { version = "0.3.7", features = ["json"] }
=======
tower = "0.4.11"
tower-http = { version = "0.2.2", features = ["trace"] }
tracing = "0.1.30"
tracing-futures = "0.2.5"
tracing-opentelemetry = "0.16.0"
tracing-subscriber = { version = "0.3.8", features = ["json"] }

>>>>>>> 7226ccc8
typed-builder = "0.9.1"
url = { version = "2.2.2", features = ["serde"] }
apollo-spaceport = { path = "../apollo-spaceport" }
warp = { version = "0.3.2", default-features = false, features = [
    "compression",
] }

[dev-dependencies]
httpmock = "0.6.6"
insta = "1.12.0"
maplit = "1.0.2"
mockall = "0.11.0"
reqwest = { version = "0.11.9", features = ["json", "stream"] }
serde_json_bytes = { version = "0.2.0", features = ["preserve_order"] }
tempfile = "3.3.0"
test-log = { version = "0.2.8", default-features = false, features = ["trace"] }
test-span = "0.3"
tower-test = "0.4.0"
tracing-subscriber = { version = "0.3", default-features = false, features = [
    "env-filter",
    "fmt",
] }
uuid = { version = "0.8.2", features = ["serde", "v4"] }
url = "2.2.2"
[[test]]
name = "integration_tests"
path = "tests/integration_tests.rs"<|MERGE_RESOLUTION|>--- conflicted
+++ resolved
@@ -64,23 +64,13 @@
 tokio-util = { git = "https://github.com/tokio-rs/tokio.git", rev = "91b9850", features = ["net", "codec"] }
 # don't bump it to 0.6 until opentelemetry-otlp does
 tonic = { version = "0.5.2", optional = true }
-<<<<<<< HEAD
 tower = { version="0.4.11", features = ["util"] }
-tower-http = { version = "0.2.1", features = ["trace"] }
+tower-http = { version = "0.2.2", features = ["trace"] }
 tower-service = "0.3.1"
-tracing = "0.1.29"
-tracing-futures = "0.2.5"
-tracing-opentelemetry = "0.16.0"
-tracing-subscriber = { version = "0.3.7", features = ["json"] }
-=======
-tower = "0.4.11"
-tower-http = { version = "0.2.2", features = ["trace"] }
 tracing = "0.1.30"
 tracing-futures = "0.2.5"
 tracing-opentelemetry = "0.16.0"
 tracing-subscriber = { version = "0.3.8", features = ["json"] }
-
->>>>>>> 7226ccc8
 typed-builder = "0.9.1"
 url = { version = "2.2.2", features = ["serde"] }
 apollo-spaceport = { path = "../apollo-spaceport" }

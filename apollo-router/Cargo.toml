[package]
name = "apollo-router"
<<<<<<< HEAD
version = "2.0.0-alpha.7"
=======
version = "1.55.0"
>>>>>>> 80dbdc4c
authors = ["Apollo Graph, Inc. <packages@apollographql.com>"]
repository = "https://github.com/apollographql/router/"
documentation = "https://docs.rs/apollo-router"
description = "A configurable, high-performance routing runtime for Apollo Federation 🚀"
license = "Elastic-2.0"

# renovate-automation: rustc version
rust-version = "1.76.0"
edition = "2021"
build = "build/main.rs"

[[bin]]
name = "router"
path = "src/main.rs"
# Don’t recompile main.rs to run unit tests, there aren’t any there:
test = false

[lib]
# Disabled as they are low value compared to the pathological amount of time and RAM
# needed to link an executable for each individual doctest:
doctest = false

[features]
default = ["global-allocator"]

# Set the Rust global allocator on some platforms
# https://doc.rust-lang.org/std/alloc/index.html#the-global_allocator-attribute
# Enabled by default. Disable default features in library crates or to set it yourself:
# ```
# [dependencies]
# apollo-router = {version = "1.20", default-features = false}
# ```
global-allocator = []

# if you are doing heap profiling
dhat-heap = ["dhat"]
dhat-ad-hoc = ["dhat"]

# Prevents the query execution to continue if any error occurs while fetching
# the data of a subgraph. This is useful in development as you want to be
# alerted early when something is wrong instead of receiving an invalid result.
failfast = []

# Enables usage of tokio-console with the router
# tokio-console also requires at build time the environment variable
# RUSTFLAGS="--cfg tokio_unstable"
console = ["tokio/tracing", "console-subscriber"]

# "fake" feature to disable V8 usage when building on docs.rs
# See https://github.com/apollographql/federation-rs/pull/185
docs_rs = ["router-bridge/docs_rs"]

# Enables the use of new telemetry features that are under development
# and not yet ready for production use.
telemetry_next = []

# is set when ci builds take place. It allows us to disable some tests when CI is running on certain platforms.
ci = []

[package.metadata.docs.rs]
features = ["docs_rs"]

[dependencies]
askama = "0.12.1"
access-json = "0.1.0"
anyhow = "1.0.86"
apollo-compiler.workspace = true
<<<<<<< HEAD
apollo-federation = { path = "../apollo-federation", version = "=2.0.0-alpha.7" }
=======
apollo-federation = { path = "../apollo-federation", version = "=1.55.0" }
>>>>>>> 80dbdc4c
arc-swap = "1.6.0"
async-channel = "1.9.0"
async-compression = { version = "0.4.6", features = [
    "tokio",
    "brotli",
    "gzip",
    "deflate",
] }
async-trait.workspace = true
axum = { version = "0.6.20", features = ["headers", "json", "original-uri"] }
base64 = "0.22.0"
bloomfilter = "1.0.13"
buildstructor = "0.5.4"
bytes = "1.6.0"
clap = { version = "4.5.8", default-features = false, features = [
    "env",
    "derive",
    "std",
    "help",
] }
console-subscriber = { version = "0.2.0", optional = true }
cookie = { version = "0.18.0", default-features = false }
crossbeam-channel = "0.5"
ci_info = { version = "0.14.14", features = ["serde-1"] }
dashmap = { version = "5.5.3", features = ["serde"] }
derivative = "2.2.0"
derive_more = { version = "0.99.17", default-features = false, features = [
    "from",
    "display",
] }
dhat = { version = "0.3.3", optional = true }
diff = "0.1.13"
displaydoc = "0.2"
flate2 = "1.0.30"
fred = { version = "7.1.2", features = ["enable-rustls"] }
futures = { version = "0.3.30", features = ["thread-pool"] }
graphql_client = "0.14.0"
hex.workspace = true
http.workspace = true
http-body = "0.4.6"
heck = "0.5.0"
humantime = "2.1.0"
humantime-serde = "1.1.1"
hyper = { version = "0.14.28", features = ["server", "client", "stream"] }
hyper-rustls = { version = "0.24.2", features = ["http1", "http2"] }
indexmap = { version = "2.2.6", features = ["serde"] }
itertools = "0.13.0"
jsonpath_lib = "0.3.0"
jsonpath-rust = "0.3.5"
jsonschema = { version = "0.17.1", default-features = false }
jsonwebtoken = "9.3.0"
lazy_static = "1.4.0"
libc = "0.2.155"
linkme = "0.3.27"
lru = "0.12.3"
maplit = "1.0.2"
mediatype = "0.19.18"
mockall = "0.13.0"
mime = "0.3.17"
multer = "2.1.0"
multimap = "0.9.1" # Warning: part of the public API
# To avoid tokio issues
notify = { version = "6.1.1", default-features = false, features = [
    "macos_kqueue",
] }
nu-ansi-term = "0.50"
num-traits = "0.2.19"
once_cell = "1.19.0"

# Any package that starts with `opentelemetry` needs to be updated with care
# because it is tightly intertwined with the `tracing` packages on account of
# the `opentelemetry-tracing` package.
#
# We are constrained in our ability to update the `tracing` packages and that is
# tracked in https://github.com/apollographql/router/issues/1407.
#
# To codify this with code, a rule in our Renovate configuration constraints and
# groups `^tracing` and `^opentelemetry*` dependencies together as of
# https://github.com/apollographql/router/pull/1509.  A comment which exists
# there (and on `tracing` packages below) should be updated should this change.
opentelemetry = { version = "0.20.0", features = ["trace", "metrics"] }
opentelemetry_sdk = { version = "0.20.0", default-features = false, features = [
    "trace",
] }
opentelemetry_api = "0.20.0"
opentelemetry-aws = "0.8.0"
# START TEMP DATADOG Temporarily remove until we upgrade otel to the latest version
# This means including the rmp library
# opentelemetry-datadog = { version = "0.8.0", features = ["reqwest-client"] }
rmp = "0.8"
# END TEMP DATADOG
# Pin rowan until update to rust 1.77
rowan = "=0.15.15"
opentelemetry-http = "0.9.0"
opentelemetry-jaeger = { version = "0.19.0", features = [
    "collector_client",
    "reqwest_collector_client",
    "rt-tokio",
] }
opentelemetry-otlp = { version = "0.13.0", default-features = false, features = [
    "grpc-tonic",
    "gzip-tonic",
    "tonic",
    "tls",
    "http-proto",
    "metrics",
    "reqwest-client",
    "trace",
] }
opentelemetry-semantic-conventions = "0.12.0"
opentelemetry-zipkin = { version = "0.18.0", default-features = false, features = [
    "reqwest-client",
    "reqwest-rustls",
] }
opentelemetry-prometheus = "0.13.0"
paste = "1.0.15"
pin-project-lite = "0.2.14"
prometheus = "0.13"
prost = "0.12.6"
prost-types = "0.12.6"
proteus = "0.5.0"
rand = "0.8.5"
rhai = { version = "1.19.0", features = ["sync", "serde", "internals"] }
regex = "1.10.5"
reqwest.workspace = true

# note: this dependency should _always_ be pinned, prefix the version with an `=`
router-bridge = "=0.6.2+v2.9.1"

rust-embed = { version = "8.4.0", features = ["include-exclude"] }
rustls = "0.21.12"
rustls-native-certs = "0.6.3"
rustls-pemfile = "1.0.4"
schemars.workspace = true
shellexpand = "3.1.0"
sha2 = "0.10.8"
semver = "1.0.23"
serde.workspace = true
serde_derive_default = "0.1"
serde_json_bytes.workspace = true
serde_json.workspace = true
serde_urlencoded = "0.7.1"
serde_yaml = "0.8.26"
static_assertions = "1.1.0"
strum_macros = "0.26.0"
sys-info = "0.9.1"
thiserror = "1.0.61"
tokio.workspace = true
tokio-stream = { version = "0.1.15", features = ["sync", "net"] }
tokio-util = { version = "0.7.11", features = ["net", "codec", "time"] }
tonic = { version = "0.9.2", features = [
    "transport",
    "tls",
    "tls-roots",
    "gzip",
] }
tower.workspace = true
tower-http = { version = "0.4.0", features = [
    "add-extension",
    "trace",
    "cors",
    "compression-br",
    "compression-deflate",
    "compression-gzip",
    "decompression-br",
    "decompression-deflate",
    "decompression-gzip",
    "timeout",
] }
tower-service = "0.3.2"
tracing = "0.1.40"
tracing-core = "0.1.32"
tracing-futures = { version = "0.2.5", features = ["futures-03"] }
tracing-subscriber = { version = "0.3.18", features = ["env-filter", "json"] }
trust-dns-resolver = "0.23.2"
url = { version = "2.5.2", features = ["serde"] }
urlencoding = "2.1.3"
uuid = { version = "1.9.1", features = ["serde", "v4"] }
yaml-rust = "0.4.5"
wiremock = "0.5.22"
wsl = "0.1.0"
tokio-tungstenite = { version = "0.20.1", features = [
    "rustls-tls-native-roots",
] }
tokio-rustls = "0.24.1"
http-serde = "1.1.3"
hmac = "0.12.1"
parking_lot = { version = "0.12.3", features = ["serde"] }
memchr = "2.7.4"
brotli = "3.5.0"
zstd = "0.13.1"
zstd-safe = "7.1.0"
# note: AWS dependencies should always use the same version
aws-sigv4 = "1.1.6"
aws-credential-types = "1.1.6"
aws-config = "1.1.6"
aws-types = "1.1.6"
aws-smithy-runtime-api = { version = "1.1.6", features = ["client"] }
aws-sdk-sso = "=1.39.0"                                               # TODO: unpin when on Rust 1.78+
aws-sdk-ssooidc = "=1.40.0"                                           # TODO: unpin when on Rust 1.78+
aws-sdk-sts = "=1.39.0"                                               # TODO: unpin when on Rust 1.78+
sha1.workspace = true
tracing-serde = "0.1.3"
time = { version = "0.3.36", features = ["serde"] }
similar = { version = "2.5.0", features = ["inline"] }
console = "0.15.8"
bytesize = { version = "1.3.0", features = ["serde"] }
ahash = "0.8.11"
itoa = "1.0.9"
ryu = "1.0.15"
form_urlencoded = "1.2.1"

[target.'cfg(macos)'.dependencies]
uname = "0.1.1"

[target.'cfg(unix)'.dependencies]
uname = "0.1.1"
hyperlocal = { version = "0.8.0", default-features = false, features = [
    "client",
] }

[target.'cfg(target_os = "linux")'.dependencies]
tikv-jemallocator = "0.6.0"

[dev-dependencies]
axum = { version = "0.6.20", features = [
    "headers",
    "json",
    "original-uri",
    "ws",
] }
ecdsa = { version = "0.16.9", features = ["signing", "pem", "pkcs8"] }
fred = { version = "7.1.2", features = ["enable-rustls", "mocks"] }
futures-test = "0.3.30"
insta.workspace = true
maplit = "1.0.2"
memchr = { version = "2.7.4", default-features = false }
mockall = "0.13.0"
num-traits = "0.2.19"
once_cell.workspace = true
opentelemetry-stdout = { version = "0.1.0", features = ["trace"] }
opentelemetry = { version = "0.20.0", features = ["testing"] }
opentelemetry-proto = { version = "0.5.0", features = [
    "metrics",
    "trace",
    "gen-tonic-messages",
    "with-serde",
] }
opentelemetry-datadog = { version = "0.8.0", features = ["reqwest-client"] }
p256 = "0.13.2"
pretty_assertions = "1.4.0"
rand_core = "0.6.4"
reqwest = { version = "0.11.0", default-features = false, features = [
    "json",
    "multipart",
    "stream",
] }
rhai = { version = "1.17.1", features = [
    "sync",
    "serde",
    "internals",
    "testing-environ",
] }
serial_test = { version = "3.1.1" }
tempfile.workspace = true
test-log = { version = "0.2.16", default-features = false, features = [
    "trace",
] }
basic-toml = "0.1.9"
tower-test = "0.4.0"

# See note above in this file about `^tracing` packages which also applies to
# these dev dependencies.
tracing-subscriber = { version = "0.3.18", default-features = false, features = [
    "env-filter",
    "fmt",
] }
tracing-opentelemetry = "0.21.0"
tracing-test = "0.2.5"
walkdir = "2.5.0"
wiremock = "0.5.22"
libtest-mimic = "0.7.3"
rstest = "0.22.0"

[target.'cfg(target_os = "linux")'.dev-dependencies]
rstack = { version = "0.3.3", features = ["dw"], default-features = false }

[target.'cfg(unix)'.dev-dependencies]
hyperlocal = { version = "0.8.0", default-features = false, features = [
    "client",
    "server",
] }

[build-dependencies]
tonic-build = "0.9.2"
basic-toml = "0.1.9"
serde_json.workspace = true

[[test]]
name = "integration_tests"
path = "tests/integration_tests.rs"

[[test]]
name = "samples"
path = "tests/samples_tests.rs"
harness = false

[[bench]]
name = "huge_requests"
harness = false

[[bench]]
name = "deeply_nested"
harness = false

[[example]]
name = "planner"<|MERGE_RESOLUTION|>--- conflicted
+++ resolved
@@ -1,10 +1,6 @@
 [package]
 name = "apollo-router"
-<<<<<<< HEAD
 version = "2.0.0-alpha.7"
-=======
-version = "1.55.0"
->>>>>>> 80dbdc4c
 authors = ["Apollo Graph, Inc. <packages@apollographql.com>"]
 repository = "https://github.com/apollographql/router/"
 documentation = "https://docs.rs/apollo-router"
@@ -68,16 +64,13 @@
 features = ["docs_rs"]
 
 [dependencies]
+
+arc-swap = "1.6.0"
 askama = "0.12.1"
 access-json = "0.1.0"
 anyhow = "1.0.86"
 apollo-compiler.workspace = true
-<<<<<<< HEAD
 apollo-federation = { path = "../apollo-federation", version = "=2.0.0-alpha.7" }
-=======
-apollo-federation = { path = "../apollo-federation", version = "=1.55.0" }
->>>>>>> 80dbdc4c
-arc-swap = "1.6.0"
 async-channel = "1.9.0"
 async-compression = { version = "0.4.6", features = [
     "tokio",

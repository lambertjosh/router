--- conflicted
+++ resolved
@@ -1,10 +1,6 @@
 [package]
 name = "apollo-router"
-<<<<<<< HEAD
 version = "2.0.0-alpha.3"
-=======
-version = "1.53.0"
->>>>>>> b81a40a8
 authors = ["Apollo Graph, Inc. <packages@apollographql.com>"]
 repository = "https://github.com/apollographql/router/"
 documentation = "https://docs.rs/apollo-router"
@@ -72,11 +68,7 @@
 access-json = "0.1.0"
 anyhow = "1.0.86"
 apollo-compiler.workspace = true
-<<<<<<< HEAD
 apollo-federation = { path = "../apollo-federation", version = "=2.0.0-alpha.3" }
-=======
-apollo-federation = { path = "../apollo-federation", version = "=1.53.0" }
->>>>>>> b81a40a8
 arc-swap = "1.6.0"
 async-channel = "1.9.0"
 async-compression = { version = "0.4.6", features = [

---
source: apollo-router/tests/set_context.rs
expression: response
---
{
  "data": null,
  "extensions": {
    "apolloQueryPlan": {
      "object": {
        "kind": "QueryPlan",
        "node": {
          "kind": "Sequence",
          "nodes": [
            {
              "authorization": {
                "is_authenticated": false,
                "policies": [],
                "scopes": []
              },
              "contextRewrites": null,
              "id": null,
              "inputRewrites": null,
              "kind": "Fetch",
              "operation": "query Query_fetch_dependent_failure__Subgraph1__0{t{__typename prop id u{__typename id}}}",
              "operationKind": "query",
              "operationName": "Query_fetch_dependent_failure__Subgraph1__0",
              "outputRewrites": null,
<<<<<<< HEAD
              "schemaAwareHash": "0b5e851f362b3b2b310df4e8c3f72e8062a2f940566cbc798873b27cd1be6fe3",
=======
              "schemaAwareHash": "6bcaa7a2d52a416d5278eaef6be102427f328b6916075f193c87459516a7fb6d",
>>>>>>> b81a40a8
              "serviceName": "Subgraph1",
              "variableUsages": []
            },
            {
              "kind": "Flatten",
              "node": {
                "authorization": {
                  "is_authenticated": false,
                  "policies": [],
                  "scopes": []
                },
                "contextRewrites": [
                  {
                    "kind": "KeyRenamer",
                    "path": [
                      "..",
                      "... on T",
                      "prop"
                    ],
                    "renameKeyTo": "contextualArgument_1_0"
                  }
                ],
                "id": null,
                "inputRewrites": null,
                "kind": "Fetch",
                "operation": "query Query_fetch_dependent_failure__Subgraph1__1($representations:[_Any!]!$contextualArgument_1_0:String){_entities(representations:$representations){...on U{field(a:$contextualArgument_1_0)}}}",
                "operationKind": "query",
                "operationName": "Query_fetch_dependent_failure__Subgraph1__1",
                "outputRewrites": null,
                "requires": [
                  {
                    "kind": "InlineFragment",
                    "selections": [
                      {
                        "kind": "Field",
                        "name": "__typename"
                      },
                      {
                        "kind": "Field",
                        "name": "id"
                      }
                    ],
                    "typeCondition": "U"
                  }
                ],
<<<<<<< HEAD
                "schemaAwareHash": "e2f85c2dae4a2cdc237705789924e28e9b599958cc68ac564d8e0f4847b66bb5",
=======
                "schemaAwareHash": "0e56752501c8cbf53429c5aa2df95765ea2c7cba95db9213ce42918699232651",
>>>>>>> b81a40a8
                "serviceName": "Subgraph1",
                "variableUsages": [
                  "contextualArgument_1_0"
                ]
              },
              "path": [
                "",
                "t",
                "u"
              ]
            }
          ]
        }
      },
      "text": "QueryPlan {\n  Sequence {\n    Fetch(service: \"Subgraph1\") {\n      {\n        t {\n          __typename\n          prop\n          id\n          u {\n            __typename\n            id\n          }\n        }\n      }\n    },\n    Flatten(path: \".t.u\") {\n      Fetch(service: \"Subgraph1\") {\n        {\n          ... on U {\n            __typename\n            id\n          }\n        } =>\n        {\n          ... on U {\n            field(a: $contextualArgument_1_0)\n          }\n        }\n      },\n    },\n  },\n}"
    },
    "valueCompletion": [
      {
        "message": "Cannot return null for non-nullable field Query.t",
        "path": []
      }
    ]
  }
}<|MERGE_RESOLUTION|>--- conflicted
+++ resolved
@@ -25,11 +25,7 @@
               "operationKind": "query",
               "operationName": "Query_fetch_dependent_failure__Subgraph1__0",
               "outputRewrites": null,
-<<<<<<< HEAD
-              "schemaAwareHash": "0b5e851f362b3b2b310df4e8c3f72e8062a2f940566cbc798873b27cd1be6fe3",
-=======
               "schemaAwareHash": "6bcaa7a2d52a416d5278eaef6be102427f328b6916075f193c87459516a7fb6d",
->>>>>>> b81a40a8
               "serviceName": "Subgraph1",
               "variableUsages": []
             },
@@ -75,11 +71,7 @@
                     "typeCondition": "U"
                   }
                 ],
-<<<<<<< HEAD
-                "schemaAwareHash": "e2f85c2dae4a2cdc237705789924e28e9b599958cc68ac564d8e0f4847b66bb5",
-=======
                 "schemaAwareHash": "0e56752501c8cbf53429c5aa2df95765ea2c7cba95db9213ce42918699232651",
->>>>>>> b81a40a8
                 "serviceName": "Subgraph1",
                 "variableUsages": [
                   "contextualArgument_1_0"

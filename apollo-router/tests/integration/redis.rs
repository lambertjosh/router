--- conflicted
+++ resolved
@@ -410,8 +410,7 @@
         .unwrap();
     insta::assert_json_snapshot!(response);
 
-<<<<<<< HEAD
-    let cache_key = "subgraph:products:Query:de16db3b7eca8c9c1471657c634153d01b70d543a416ecc2042c7d870a1fcee1:d9d84a3c7ffc27b0190a671212f3740e5b8478e84e23825830e97822e25cf05c";
+    let cache_key = "version:1.0:subgraph:products:type:Query:hash:de16db3b7eca8c9c1471657c634153d01b70d543a416ecc2042c7d870a1fcee1:data:d9d84a3c7ffc27b0190a671212f3740e5b8478e84e23825830e97822e25cf05c";
     let s: String = match client.get(cache_key).await {
         Ok(s) => s,
         Err(e) => {
@@ -427,7 +426,7 @@
     let v: Value = serde_json::from_str(&s).unwrap();
     insta::assert_json_snapshot!(v.as_object().unwrap().get("data").unwrap());
 
-    let cache_key = "subgraph:reviews:Product:4911f7a9dbad8a47b8900d65547503a2f3c0359f65c0bc5652ad9b9843281f66:1173e6258da397d6b6c497968fea69d06aeba0e0fce17e69b6419f24ab18d4dd:d9d84a3c7ffc27b0190a671212f3740e5b8478e84e23825830e97822e25cf05c";
+    let cache_key = "version:1.0:subgraph:reviews:type:Product:entity:4911f7a9dbad8a47b8900d65547503a2f3c0359f65c0bc5652ad9b9843281f66:hash:1173e6258da397d6b6c497968fea69d06aeba0e0fce17e69b6419f24ab18d4dd:data:d9d84a3c7ffc27b0190a671212f3740e5b8478e84e23825830e97822e25cf05c";
     let s: String = match client.get(cache_key).await {
         Ok(s) => s,
         Err(e) => {
@@ -440,16 +439,7 @@
             panic!("key {cache_key} not found: {e}\nIf you see this error, make sure the federation version you use matches the redis key.");
         }
     };
-=======
-    let s:String = client
-          .get("version:1.0:subgraph:products:type:Query:hash:0df945dc1bc08f7fc02e8905b4c72aa9112f29bb7a214e4a38d199f0aa635b48:data:d9d84a3c7ffc27b0190a671212f3740e5b8478e84e23825830e97822e25cf05c")
-          .await
-          .unwrap();
-    let v: Value = serde_json::from_str(&s).unwrap();
-    insta::assert_json_snapshot!(v.as_object().unwrap().get("data").unwrap());
-
-    let s: String = client.get("version:1.0:subgraph:reviews:type:Product:entity:4911f7a9dbad8a47b8900d65547503a2f3c0359f65c0bc5652ad9b9843281f66:hash:1de543dab57fde0f00247922ccc4f76d4c916ae26a89dd83cd1a62300d0cda20:data:d9d84a3c7ffc27b0190a671212f3740e5b8478e84e23825830e97822e25cf05c").await.unwrap();
->>>>>>> d89359a9
+
     let v: Value = serde_json::from_str(&s).unwrap();
     insta::assert_json_snapshot!(v.as_object().unwrap().get("data").unwrap());
 
@@ -556,8 +546,7 @@
         .unwrap();
     insta::assert_json_snapshot!(response);
 
-<<<<<<< HEAD
-    let cache_key = "subgraph:reviews:Product:d9a4cd73308dd13ca136390c10340823f94c335b9da198d2339c886c738abf0d:1173e6258da397d6b6c497968fea69d06aeba0e0fce17e69b6419f24ab18d4dd:d9d84a3c7ffc27b0190a671212f3740e5b8478e84e23825830e97822e25cf05c";
+    let cache_key = "version:1.0:subgraph:reviews:type:Product:entity:d9a4cd73308dd13ca136390c10340823f94c335b9da198d2339c886c738abf0d:hash:1173e6258da397d6b6c497968fea69d06aeba0e0fce17e69b6419f24ab18d4dd:data:d9d84a3c7ffc27b0190a671212f3740e5b8478e84e23825830e97822e25cf05c";
     let s: String = match client.get(cache_key).await {
         Ok(s) => s,
         Err(e) => {
@@ -570,12 +559,7 @@
             panic!("key {cache_key} not found: {e}\nIf you see this error, make sure the federation version you use matches the redis key.");
         }
     };
-=======
-    let s:String = client
-        .get("version:1.0:subgraph:reviews:type:Product:entity:d9a4cd73308dd13ca136390c10340823f94c335b9da198d2339c886c738abf0d:hash:1de543dab57fde0f00247922ccc4f76d4c916ae26a89dd83cd1a62300d0cda20:data:d9d84a3c7ffc27b0190a671212f3740e5b8478e84e23825830e97822e25cf05c")
-        .await
-        .unwrap();
->>>>>>> d89359a9
+
     let v: Value = serde_json::from_str(&s).unwrap();
     insta::assert_json_snapshot!(v.as_object().unwrap().get("data").unwrap());
 
@@ -793,8 +777,7 @@
         .unwrap();
     insta::assert_json_snapshot!(response);
 
-<<<<<<< HEAD
-    let cache_key = "subgraph:products:Query:de16db3b7eca8c9c1471657c634153d01b70d543a416ecc2042c7d870a1fcee1:d9d84a3c7ffc27b0190a671212f3740e5b8478e84e23825830e97822e25cf05c";
+    let cache_key = "version:1.0:subgraph:products:type:Query:hash:de16db3b7eca8c9c1471657c634153d01b70d543a416ecc2042c7d870a1fcee1:data:d9d84a3c7ffc27b0190a671212f3740e5b8478e84e23825830e97822e25cf05c";
     let s: String = match client.get(cache_key).await {
         Ok(s) => s,
         Err(e) => {
@@ -807,12 +790,7 @@
             panic!("key {cache_key} not found: {e}\nIf you see this error, make sure the federation version you use matches the redis key.");
         }
     };
-=======
-    let s:String = client
-          .get("version:1.0:subgraph:products:type:Query:hash:0df945dc1bc08f7fc02e8905b4c72aa9112f29bb7a214e4a38d199f0aa635b48:data:d9d84a3c7ffc27b0190a671212f3740e5b8478e84e23825830e97822e25cf05c")
-          .await
-          .unwrap();
->>>>>>> d89359a9
+
     let v: Value = serde_json::from_str(&s).unwrap();
     assert_eq!(
         v.as_object().unwrap().get("data").unwrap(),
@@ -831,11 +809,7 @@
     );
 
     let s: String = client
-<<<<<<< HEAD
-        .get("subgraph:reviews:Product:4911f7a9dbad8a47b8900d65547503a2f3c0359f65c0bc5652ad9b9843281f66:1173e6258da397d6b6c497968fea69d06aeba0e0fce17e69b6419f24ab18d4dd:d9d84a3c7ffc27b0190a671212f3740e5b8478e84e23825830e97822e25cf05c")
-=======
-        .get("version:1.0:subgraph:reviews:type:Product:entity:4911f7a9dbad8a47b8900d65547503a2f3c0359f65c0bc5652ad9b9843281f66:hash:1de543dab57fde0f00247922ccc4f76d4c916ae26a89dd83cd1a62300d0cda20:data:d9d84a3c7ffc27b0190a671212f3740e5b8478e84e23825830e97822e25cf05c")
->>>>>>> d89359a9
+        .get("version:1.0:subgraph:reviews:type:Product:entity:4911f7a9dbad8a47b8900d65547503a2f3c0359f65c0bc5652ad9b9843281f66:hash:1173e6258da397d6b6c497968fea69d06aeba0e0fce17e69b6419f24ab18d4dd:data:d9d84a3c7ffc27b0190a671212f3740e5b8478e84e23825830e97822e25cf05c")
         .await
         .unwrap();
     let v: Value = serde_json::from_str(&s).unwrap();
@@ -879,11 +853,7 @@
     insta::assert_json_snapshot!(response);
 
     let s:String = client
-<<<<<<< HEAD
-          .get("subgraph:reviews:Product:4911f7a9dbad8a47b8900d65547503a2f3c0359f65c0bc5652ad9b9843281f66:716216b556dec381ea72d96361bb68c506bd8bac5b8a27fa6afbef37f19ee7bb:d9d84a3c7ffc27b0190a671212f3740e5b8478e84e23825830e97822e25cf05c")
-=======
-          .get("version:1.0:subgraph:reviews:type:Product:entity:4911f7a9dbad8a47b8900d65547503a2f3c0359f65c0bc5652ad9b9843281f66:hash:3b6ef3c8fd34c469d59f513942c5f4c8f91135e828712de2024e2cd4613c50ae:data:d9d84a3c7ffc27b0190a671212f3740e5b8478e84e23825830e97822e25cf05c")
->>>>>>> d89359a9
+          .get("version:1.0:subgraph:reviews:type:Product:entity:4911f7a9dbad8a47b8900d65547503a2f3c0359f65c0bc5652ad9b9843281f66:hash:716216b556dec381ea72d96361bb68c506bd8bac5b8a27fa6afbef37f19ee7bb:data:d9d84a3c7ffc27b0190a671212f3740e5b8478e84e23825830e97822e25cf05c")
           .await
           .unwrap();
     let v: Value = serde_json::from_str(&s).unwrap();

--- conflicted
+++ resolved
@@ -29,10 +29,6 @@
         "JWT Authentication": ["/configuration/authn-jwt", ["enterprise"]],
         "Authorization": ["/configuration/authorization", ["enterprise"]],
         "Subgraph Authentication": "/configuration/authn-subgraph",
-<<<<<<< HEAD
-        "Operation Limits": ["/configuration/operation-limits", ["enterprise"]],
-        "Safelisting with Persisted Queries": ["/configuration/persisted-queries", ["enterprise"]],
-=======
         "Operation Limits": [
           "/configuration/operation-limits",
           [
@@ -52,7 +48,6 @@
             "preview"
           ]
         ],
->>>>>>> bceb3a7a
         "Privacy and Data Collection": "/privacy"
       }
     },
@@ -60,17 +55,12 @@
       "Build and Run Queries": "/executing-operations/build-run-queries",
       "@defer Support": "/executing-operations/defer-support",
       "Request Format": "/executing-operations/requests",
-<<<<<<< HEAD
-      "Query Batching": ["/executing-operations/query-batching", ["enterprise"]],
-      "Demand Control": ["/executing-operations/demand-control", ["enterprise", "preview"]],
-=======
       "Query Batching": [
         "/executing-operations/query-batching",
         [
           "enterprise"
         ]
       ],
->>>>>>> bceb3a7a
       "GraphQL Subscriptions": {
         "Subscriptions Setup": ["/executing-operations/subscription-support", ["enterprise"]],
         "Subgraph Protocol: HTTP Callback": [

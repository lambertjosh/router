--- conflicted
+++ resolved
@@ -30,18 +30,11 @@
             v1.28.0 and later (<a href="https://github.com/apollographql/router/releases">see latest releases</a>)
         </td>
         <td>
-<<<<<<< HEAD
-            2.5.3
-=======
             2.5.1
->>>>>>> 9316de07
-        </td>
-    </tr>
-    <tr>
-        <td>
-<<<<<<< HEAD
-            v1.24.0 - v1.27.0
-=======
+        </td>
+    </tr>
+    <tr>
+        <td>
             v1.25.0 - v1.27.0
         </td>
         <td>
@@ -51,7 +44,6 @@
     <tr>
         <td>
             v1.24.0
->>>>>>> 9316de07
         </td>
         <td>
             2.4.9

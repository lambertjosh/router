--- conflicted
+++ resolved
@@ -1,11 +1,6 @@
-use apollo_router::plugin::Plugin;
 use apollo_router::{
-<<<<<<< HEAD
-    register_plugin, ResponseBody, RouterRequest, RouterResponse, SubgraphRequest, SubgraphResponse,
-=======
-    register_plugin, Plugin, ResponseBody, RouterRequest, RouterResponse, SubgraphRequest,
+    plugin::Plugin, register_plugin, ResponseBody, RouterRequest, RouterResponse, SubgraphRequest,
     SubgraphResponse,
->>>>>>> 0331d0cf
 };
 use futures::stream::BoxStream;
 use http::StatusCode;

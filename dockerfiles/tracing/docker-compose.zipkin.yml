version: "3.9"
services:

  apollo-router:
    container_name: apollo-router
    build: ./router
<<<<<<< HEAD
    image: ghcr.io/apollographql/router:v1.55.1-alpha.1
=======
    image: ghcr.io/apollographql/router:v1.55.0
>>>>>>> 504ee0b1
    volumes:
      - ./supergraph.graphql:/etc/config/supergraph.graphql
      - ./router/zipkin.router.yaml:/etc/config/configuration.yaml
    command:
      [
        "-c",
        "/etc/config/configuration.yaml",
        "-s",
        "/etc/config/supergraph.graphql",
        "--log",
        "info"
      ]
    ports:
      - 4000:4000
    environment:
      - RUST_BACKTRACE=1
    # environment:
    #   - JAEGER_ENDPOINT=http://jaeger:14268/api/traces
    depends_on:
      - zipkin

  subgraph:
    build: zipkin-subgraph
    ports:
      - 4001:4001
    #environment:
    depends_on:
      - zipkin

  zipkin:
    container_name: zipkin
    image: openzipkin/zipkin:3.0.6
    ports:
      - 9411:9411<|MERGE_RESOLUTION|>--- conflicted
+++ resolved
@@ -4,11 +4,7 @@
   apollo-router:
     container_name: apollo-router
     build: ./router
-<<<<<<< HEAD
-    image: ghcr.io/apollographql/router:v1.55.1-alpha.1
-=======
     image: ghcr.io/apollographql/router:v1.55.0
->>>>>>> 504ee0b1
     volumes:
       - ./supergraph.graphql:/etc/config/supergraph.graphql
       - ./router/zipkin.router.yaml:/etc/config/configuration.yaml

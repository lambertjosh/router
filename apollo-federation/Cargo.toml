[package]
name = "apollo-federation"
version = "1.51.0"
authors = ["The Apollo GraphQL Contributors"]
edition = "2021"
description = "Apollo Federation"
documentation = "https://docs.rs/apollo-federation"
repository = "https://github.com/apollographql/router"
license = "Elastic-2.0"
autotests = false                                      # Integration tests are modules of tests/main.rs

[features]
# This feature adds the `#[instrument]` macro to many function as well as
# logging statements that capture serialized versions of key data structures.
# This logging is gated behind a feature to avoid any unnecessary (even if
# small) runtime costs where this data will not be desired.
snapshot_tracing = []

[dependencies]
apollo-compiler.workspace = true
time = { version = "0.3.34", default-features = false, features = [
    "local-offset",
] }
derive_more = "0.99.17"
<<<<<<< HEAD
enum_dispatch = "0.3.13"
http.workspace = true
indexmap = "2.2.3"
=======
indexmap = { version = "2.2.6", features = ["serde"] }
>>>>>>> 1d947889
itertools = "0.13.0"
lazy_static = "1.4.0"
multimap = "0.10.0"
nom = "7.1.3"
petgraph = { version = "0.6.4", features = ["serde-1"] }
serde.workspace = true
serde_json.workspace = true
serde_json_bytes.workspace = true
strum = "0.26.0"
strum_macros = "0.26.0"
thiserror = "1.0"
url = "2"
<<<<<<< HEAD
either = "1.12"
pretty_assertions = "1.4.0"
=======
tracing = "0.1.40"
>>>>>>> 1d947889

[dev-dependencies]
hex.workspace = true
insta.workspace = true
sha1.workspace = true
tempfile.workspace = true

[[test]]
name = "main"<|MERGE_RESOLUTION|>--- conflicted
+++ resolved
@@ -22,13 +22,9 @@
     "local-offset",
 ] }
 derive_more = "0.99.17"
-<<<<<<< HEAD
 enum_dispatch = "0.3.13"
 http.workspace = true
-indexmap = "2.2.3"
-=======
 indexmap = { version = "2.2.6", features = ["serde"] }
->>>>>>> 1d947889
 itertools = "0.13.0"
 lazy_static = "1.4.0"
 multimap = "0.10.0"
@@ -41,12 +37,9 @@
 strum_macros = "0.26.0"
 thiserror = "1.0"
 url = "2"
-<<<<<<< HEAD
 either = "1.12"
 pretty_assertions = "1.4.0"
-=======
 tracing = "0.1.40"
->>>>>>> 1d947889
 
 [dev-dependencies]
 hex.workspace = true

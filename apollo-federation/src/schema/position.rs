--- conflicted
+++ resolved
@@ -289,10 +289,10 @@
         }
     }
 
-<<<<<<< HEAD
     pub(crate) fn is_abstract(&self) -> bool {
         matches!(self, Self::Union(_) | Self::Interface(_))
-=======
+    }
+
     fn describe(&self) -> &'static str {
         match self {
             OutputTypeDefinitionPosition::Scalar(_) => ScalarTypeDefinitionPosition::EXPECTED,
@@ -301,7 +301,6 @@
             OutputTypeDefinitionPosition::Union(_) => UnionTypeDefinitionPosition::EXPECTED,
             OutputTypeDefinitionPosition::Enum(_) => EnumTypeDefinitionPosition::EXPECTED,
         }
->>>>>>> 1d947889
     }
 
     pub(crate) fn get<'schema>(
@@ -748,7 +747,6 @@
     }
 }
 
-<<<<<<< HEAD
 impl From<AbstractFieldDefinitionPosition> for FieldDefinitionPosition {
     fn from(value: AbstractFieldDefinitionPosition) -> Self {
         match value {
@@ -758,17 +756,7 @@
     }
 }
 
-impl From<ObjectOrInterfaceFieldDefinitionPosition> for FieldDefinitionPosition {
-    fn from(value: ObjectOrInterfaceFieldDefinitionPosition) -> Self {
-        match value {
-            ObjectOrInterfaceFieldDefinitionPosition::Object(value) => value.into(),
-            ObjectOrInterfaceFieldDefinitionPosition::Interface(value) => value.into(),
-        }
-    }
-}
-=======
 infallible_conversions!(ObjectOrInterfaceFieldDefinitionPosition::{Object, Interface} -> FieldDefinitionPosition);
->>>>>>> 1d947889
 
 #[derive(Clone, PartialEq, Eq, Hash, derive_more::From, derive_more::Display)]
 pub(crate) enum AbstractFieldDefinitionPosition {
@@ -2187,17 +2175,10 @@
     }
 }
 
-<<<<<<< HEAD
-#[derive(Clone, PartialEq, Eq, Hash)]
+#[derive(Clone, PartialEq, Eq, Hash, Serialize)]
 pub struct ObjectFieldDefinitionPosition {
     pub type_name: Name,
     pub field_name: Name,
-=======
-#[derive(Clone, PartialEq, Eq, Hash, Serialize)]
-pub(crate) struct ObjectFieldDefinitionPosition {
-    pub(crate) type_name: Name,
-    pub(crate) field_name: Name,
->>>>>>> 1d947889
 }
 
 impl ObjectFieldDefinitionPosition {
@@ -3297,17 +3278,10 @@
     }
 }
 
-<<<<<<< HEAD
-#[derive(Debug, Clone, PartialEq, Eq, Hash)]
+#[derive(Debug, Clone, PartialEq, Eq, Hash, Serialize)]
 pub struct InterfaceFieldDefinitionPosition {
     pub type_name: Name,
     pub field_name: Name,
-=======
-#[derive(Debug, Clone, PartialEq, Eq, Hash, Serialize)]
-pub(crate) struct InterfaceFieldDefinitionPosition {
-    pub(crate) type_name: Name,
-    pub(crate) field_name: Name,
->>>>>>> 1d947889
 }
 
 impl InterfaceFieldDefinitionPosition {

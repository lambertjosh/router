use std::collections::BTreeMap;
use std::fmt;
use std::fmt::Write;
use std::ops::Deref;
use std::sync::Arc;

use apollo_compiler::ast::Argument;
use apollo_compiler::ast::Directive;
use apollo_compiler::ast::FieldDefinition;
use apollo_compiler::collections::IndexMap;
use apollo_compiler::collections::IndexSet;
use apollo_compiler::executable;
use apollo_compiler::name;
use apollo_compiler::schema::Component;
use apollo_compiler::schema::ComponentName;
use apollo_compiler::schema::ComponentOrigin;
use apollo_compiler::schema::DirectiveDefinition;
use apollo_compiler::schema::DirectiveList;
use apollo_compiler::schema::DirectiveLocation;
use apollo_compiler::schema::EnumType;
use apollo_compiler::schema::EnumValueDefinition;
use apollo_compiler::schema::ExtendedType;
use apollo_compiler::schema::ExtensionId;
use apollo_compiler::schema::InputObjectType;
use apollo_compiler::schema::InputValueDefinition;
use apollo_compiler::schema::InterfaceType;
use apollo_compiler::schema::NamedType;
use apollo_compiler::schema::ObjectType;
use apollo_compiler::schema::ScalarType;
use apollo_compiler::schema::SchemaBuilder;
use apollo_compiler::schema::Type;
use apollo_compiler::schema::UnionType;
use apollo_compiler::validation::Valid;
use apollo_compiler::Name;
use apollo_compiler::Node;
use itertools::Itertools;
use lazy_static::lazy_static;
use time::OffsetDateTime;

use crate::error::FederationError;
use crate::error::MultipleFederationErrors;
use crate::error::SingleFederationError;
use crate::link::federation_spec_definition::get_federation_spec_definition_from_subgraph;
use crate::link::federation_spec_definition::FederationSpecDefinition;
use crate::link::federation_spec_definition::FEDERATION_VERSIONS;
use crate::link::join_spec_definition::FieldDirectiveArguments;
use crate::link::join_spec_definition::JoinSpecDefinition;
use crate::link::join_spec_definition::TypeDirectiveArguments;
use crate::link::spec::Identity;
use crate::link::spec::Version;
use crate::link::spec_definition::SpecDefinition;
use crate::link::DEFAULT_LINK_NAME;
use crate::schema::field_set::parse_field_set_without_normalization;
use crate::schema::position::is_graphql_reserved_name;
use crate::schema::position::CompositeTypeDefinitionPosition;
use crate::schema::position::DirectiveDefinitionPosition;
use crate::schema::position::EnumTypeDefinitionPosition;
use crate::schema::position::FieldDefinitionPosition;
use crate::schema::position::InputObjectFieldDefinitionPosition;
use crate::schema::position::InputObjectTypeDefinitionPosition;
use crate::schema::position::InterfaceTypeDefinitionPosition;
use crate::schema::position::ObjectFieldDefinitionPosition;
use crate::schema::position::ObjectOrInterfaceFieldDefinitionPosition;
use crate::schema::position::ObjectOrInterfaceTypeDefinitionPosition;
use crate::schema::position::ObjectTypeDefinitionPosition;
use crate::schema::position::SchemaRootDefinitionKind;
use crate::schema::position::SchemaRootDefinitionPosition;
use crate::schema::position::TypeDefinitionPosition;
use crate::schema::position::UnionTypeDefinitionPosition;
use crate::schema::type_and_directive_specification::FieldSpecification;
use crate::schema::type_and_directive_specification::ObjectTypeSpecification;
use crate::schema::type_and_directive_specification::ScalarTypeSpecification;
use crate::schema::type_and_directive_specification::TypeAndDirectiveSpecification;
use crate::schema::type_and_directive_specification::UnionTypeSpecification;
use crate::schema::FederationSchema;
use crate::schema::ValidFederationSchema;
use crate::sources::connect::ConnectSpecDefinition;

/// Assumes the given schema has been validated.
///
/// TODO: A lot of common data gets passed around in the functions called by this one, considering
/// making an e.g. ExtractSubgraphs struct to contain the data.
pub(crate) fn extract_subgraphs_from_supergraph(
    supergraph_schema: &FederationSchema,
    validate_extracted_subgraphs: Option<bool>,
) -> Result<ValidFederationSubgraphs, FederationError> {
    let validate_extracted_subgraphs = validate_extracted_subgraphs.unwrap_or(true);
    let (link_spec_definition, join_spec_definition) =
        crate::validate_supergraph_for_query_planning(supergraph_schema)?;
    let is_fed_1 = *join_spec_definition.version() == Version { major: 0, minor: 1 };
    let (mut subgraphs, federation_spec_definitions, graph_enum_value_name_to_subgraph_name) =
        collect_empty_subgraphs(supergraph_schema, join_spec_definition)?;

    let mut filtered_types = Vec::new();
    for type_definition_position in supergraph_schema.get_types() {
        if !join_spec_definition
            .is_spec_type_name(supergraph_schema, type_definition_position.type_name())?
            && !link_spec_definition
                .is_spec_type_name(supergraph_schema, type_definition_position.type_name())?
        {
            filtered_types.push(type_definition_position);
        }
    }
    if is_fed_1 {
        let unsupported =
            SingleFederationError::UnsupportedFederationVersion {
                message: String::from("Supergraphs composed with federation version 1 are not supported. Please recompose your supergraph with federation version 2 or greater")
            };
        return Err(unsupported.into());
    } else {
        extract_subgraphs_from_fed_2_supergraph(
            supergraph_schema,
            &mut subgraphs,
            &graph_enum_value_name_to_subgraph_name,
            &federation_spec_definitions,
            join_spec_definition,
            &filtered_types,
        )?;
    }

    for graph_enum_value in graph_enum_value_name_to_subgraph_name.keys() {
        let subgraph = get_subgraph(
            &mut subgraphs,
            &graph_enum_value_name_to_subgraph_name,
            graph_enum_value,
        )?;
        let federation_spec_definition = federation_spec_definitions
            .get(graph_enum_value)
            .ok_or_else(|| SingleFederationError::InvalidFederationSupergraph {
                message: "Subgraph unexpectedly does not use federation spec".to_owned(),
            })?;
        add_federation_operations(subgraph, federation_spec_definition)?;
    }

    let mut valid_subgraphs = ValidFederationSubgraphs::new();
    for (_, mut subgraph) in subgraphs {
        let valid_subgraph_schema = if validate_extracted_subgraphs {
            match subgraph.schema.validate_or_return_self() {
                Ok(schema) => schema,
                Err((schema, error)) => {
                    subgraph.schema = schema;
                    if is_fed_1 {
                        let message =
                                String::from("Supergraphs composed with federation version 1 are not supported. Please recompose your supergraph with federation version 2 or greater");
                        return Err(SingleFederationError::UnsupportedFederationVersion {
                            message,
                        }
                        .into());
                    } else {
                        let mut message = format!(
                                    "Unexpected error extracting {} from the supergraph: this is either a bug, or the supergraph has been corrupted.\n\nDetails:\n{error}",
                                    subgraph.name,
                                    );
                        maybe_dump_subgraph_schema(subgraph, &mut message);
                        return Err(
                            SingleFederationError::InvalidFederationSupergraph { message }.into(),
                        );
                    }
                }
            }
        } else {
            subgraph.schema.assume_valid()?
        };
        valid_subgraphs.add(ValidFederationSubgraph {
            name: subgraph.name,
            url: subgraph.url,
            schema: valid_subgraph_schema,
        })?;
    }

    Ok(valid_subgraphs)
}

type CollectEmptySubgraphsOk = (
    FederationSubgraphs,
    IndexMap<Name, &'static FederationSpecDefinition>,
    IndexMap<Name, Arc<str>>,
);
fn collect_empty_subgraphs(
    supergraph_schema: &FederationSchema,
    join_spec_definition: &JoinSpecDefinition,
) -> Result<CollectEmptySubgraphsOk, FederationError> {
    let mut subgraphs = FederationSubgraphs::new();
    let graph_directive_definition =
        join_spec_definition.graph_directive_definition(supergraph_schema)?;
    let graph_enum = join_spec_definition.graph_enum_definition(supergraph_schema)?;
    let mut federation_spec_definitions = IndexMap::default();
    let mut graph_enum_value_name_to_subgraph_name = IndexMap::default();
    for (enum_value_name, enum_value_definition) in graph_enum.values.iter() {
        let graph_application = enum_value_definition
            .directives
            .get(&graph_directive_definition.name)
            .ok_or_else(|| SingleFederationError::InvalidFederationSupergraph {
                message: format!(
                    "Value \"{}\" of join__Graph enum has no @join__graph directive",
                    enum_value_name
                ),
            })?;
        let graph_arguments = join_spec_definition.graph_directive_arguments(graph_application)?;
        let subgraph = FederationSubgraph {
            name: graph_arguments.name.to_owned(),
            url: graph_arguments.url.to_owned(),
            schema: new_empty_fed_2_subgraph_schema()?,
        };
        let federation_link = &subgraph
            .schema
            .metadata()
            .as_ref()
            .and_then(|metadata| metadata.for_identity(&Identity::federation_identity()))
            .ok_or_else(|| SingleFederationError::InvalidFederationSupergraph {
                message: "Subgraph unexpectedly does not use federation spec".to_owned(),
            })?;
        let federation_spec_definition = FEDERATION_VERSIONS
            .find(&federation_link.url.version)
            .ok_or_else(|| SingleFederationError::InvalidFederationSupergraph {
                message: "Subgraph unexpectedly does not use a supported federation spec version"
                    .to_owned(),
            })?;
        subgraphs.add(subgraph)?;
        graph_enum_value_name_to_subgraph_name
            .insert(enum_value_name.clone(), graph_arguments.name.into());
        federation_spec_definitions.insert(enum_value_name.clone(), federation_spec_definition);
    }
    Ok((
        subgraphs,
        federation_spec_definitions,
        graph_enum_value_name_to_subgraph_name,
    ))
}

/// TODO: Use the JS/programmatic approach instead of hard-coding definitions.
pub(crate) fn new_empty_fed_2_subgraph_schema() -> Result<FederationSchema, FederationError> {
    let builder = SchemaBuilder::new().adopt_orphan_extensions();
    let builder = builder.parse(
        r#"
    extend schema
        @link(url: "https://specs.apollo.dev/link/v1.0")
        @link(url: "https://specs.apollo.dev/federation/v2.5")

    directive @link(url: String, as: String, for: link__Purpose, import: [link__Import]) repeatable on SCHEMA

    scalar link__Import

    enum link__Purpose {
        """
        \`SECURITY\` features provide metadata necessary to securely resolve fields.
        """
        SECURITY

        """
        \`EXECUTION\` features provide metadata necessary for operation execution.
        """
        EXECUTION
    }

    directive @federation__key(fields: federation__FieldSet!, resolvable: Boolean = true) repeatable on OBJECT | INTERFACE

    directive @federation__requires(fields: federation__FieldSet!) on FIELD_DEFINITION

    directive @federation__provides(fields: federation__FieldSet!) on FIELD_DEFINITION

    directive @federation__external(reason: String) on OBJECT | FIELD_DEFINITION

    directive @federation__tag(name: String!) repeatable on FIELD_DEFINITION | OBJECT | INTERFACE | UNION | ARGUMENT_DEFINITION | SCALAR | ENUM | ENUM_VALUE | INPUT_OBJECT | INPUT_FIELD_DEFINITION | SCHEMA

    directive @federation__extends on OBJECT | INTERFACE

    directive @federation__shareable on OBJECT | FIELD_DEFINITION

    directive @federation__inaccessible on FIELD_DEFINITION | OBJECT | INTERFACE | UNION | ARGUMENT_DEFINITION | SCALAR | ENUM | ENUM_VALUE | INPUT_OBJECT | INPUT_FIELD_DEFINITION

    directive @federation__override(from: String!, label: String) on FIELD_DEFINITION

    directive @federation__composeDirective(name: String) repeatable on SCHEMA

    directive @federation__interfaceObject on OBJECT

    directive @federation__authenticated on FIELD_DEFINITION | OBJECT | INTERFACE | SCALAR | ENUM

    directive @federation__requiresScopes(scopes: [[federation__Scope!]!]!) on FIELD_DEFINITION | OBJECT | INTERFACE | SCALAR | ENUM

    scalar federation__FieldSet

    scalar federation__Scope
    "#,
        "subgraph.graphql",
    );
    FederationSchema::new(builder.build()?)
}

struct TypeInfo {
    name: NamedType,
    // HashMap<subgraph_enum_value: String, is_interface_object: bool>
    subgraph_info: IndexMap<Name, bool>,
}

struct TypeInfos {
    object_types: Vec<TypeInfo>,
    interface_types: Vec<TypeInfo>,
    union_types: Vec<TypeInfo>,
    enum_types: Vec<TypeInfo>,
    input_object_types: Vec<TypeInfo>,
}

fn extract_subgraphs_from_fed_2_supergraph(
    supergraph_schema: &FederationSchema,
    subgraphs: &mut FederationSubgraphs,
    graph_enum_value_name_to_subgraph_name: &IndexMap<Name, Arc<str>>,
    federation_spec_definitions: &IndexMap<Name, &'static FederationSpecDefinition>,
    join_spec_definition: &'static JoinSpecDefinition,
    filtered_types: &Vec<TypeDefinitionPosition>,
) -> Result<(), FederationError> {
    let TypeInfos {
        object_types,
        interface_types,
        union_types,
        enum_types,
        input_object_types,
    } = add_all_empty_subgraph_types(
        supergraph_schema,
        subgraphs,
        graph_enum_value_name_to_subgraph_name,
        federation_spec_definitions,
        join_spec_definition,
        filtered_types,
    )?;

    extract_object_type_content(
        supergraph_schema,
        subgraphs,
        graph_enum_value_name_to_subgraph_name,
        federation_spec_definitions,
        join_spec_definition,
        &object_types,
    )?;
    extract_interface_type_content(
        supergraph_schema,
        subgraphs,
        graph_enum_value_name_to_subgraph_name,
        federation_spec_definitions,
        join_spec_definition,
        &interface_types,
    )?;
    extract_union_type_content(
        supergraph_schema,
        subgraphs,
        graph_enum_value_name_to_subgraph_name,
        join_spec_definition,
        &union_types,
    )?;
    extract_enum_type_content(
        supergraph_schema,
        subgraphs,
        graph_enum_value_name_to_subgraph_name,
        join_spec_definition,
        &enum_types,
    )?;
    extract_input_object_type_content(
        supergraph_schema,
        subgraphs,
        graph_enum_value_name_to_subgraph_name,
        join_spec_definition,
        &input_object_types,
    )?;

    extract_join_directives(
        supergraph_schema,
        subgraphs,
        graph_enum_value_name_to_subgraph_name,
    )?;

    // We add all the "executable" directive definitions from the supergraph to each subgraphs, as
    // those may be part of a query and end up in any subgraph fetches. We do this "last" to make
    // sure that if one of the directives uses a type for an argument, that argument exists. Note
    // that we don't bother with non-executable directive definitions at the moment since we
    // don't extract their applications. It might become something we need later, but we don't so
    // far. Accordingly, we skip any potentially applied directives in the argument of the copied
    // definition, because we haven't copied type-system directives.
    let all_executable_directive_definitions = supergraph_schema
        .schema()
        .directive_definitions
        .values()
        .filter_map(|directive_definition| {
            let executable_locations = directive_definition
                .locations
                .iter()
                .filter(|location| EXECUTABLE_DIRECTIVE_LOCATIONS.contains(*location))
                .copied()
                .collect::<Vec<_>>();
            if executable_locations.is_empty() {
                return None;
            }
            Some(Node::new(DirectiveDefinition {
                description: None,
                name: directive_definition.name.clone(),
                arguments: directive_definition
                    .arguments
                    .iter()
                    .map(|argument| {
                        Node::new(InputValueDefinition {
                            description: None,
                            name: argument.name.clone(),
                            ty: argument.ty.clone(),
                            default_value: argument.default_value.clone(),
                            directives: Default::default(),
                        })
                    })
                    .collect::<Vec<_>>(),
                repeatable: directive_definition.repeatable,
                locations: executable_locations,
            }))
        })
        .collect::<Vec<_>>();
    for subgraph in subgraphs.subgraphs.values_mut() {
        remove_inactive_requires_and_provides_from_subgraph(&mut subgraph.schema)?;
        remove_unused_types_from_subgraph(&mut subgraph.schema)?;
        for definition in all_executable_directive_definitions.iter() {
            let pos = DirectiveDefinitionPosition {
                directive_name: definition.name.clone(),
            };
            pos.pre_insert(&mut subgraph.schema)?;
            pos.insert(&mut subgraph.schema, definition.clone())?;
        }
    }

    Ok(())
}

fn add_all_empty_subgraph_types(
    supergraph_schema: &FederationSchema,
    subgraphs: &mut FederationSubgraphs,
    graph_enum_value_name_to_subgraph_name: &IndexMap<Name, Arc<str>>,
    federation_spec_definitions: &IndexMap<Name, &'static FederationSpecDefinition>,
    join_spec_definition: &'static JoinSpecDefinition,
    filtered_types: &Vec<TypeDefinitionPosition>,
) -> Result<TypeInfos, FederationError> {
    let type_directive_definition =
        join_spec_definition.type_directive_definition(supergraph_schema)?;

    let mut object_types: Vec<TypeInfo> = Vec::new();
    let mut interface_types: Vec<TypeInfo> = Vec::new();
    let mut union_types: Vec<TypeInfo> = Vec::new();
    let mut enum_types: Vec<TypeInfo> = Vec::new();
    let mut input_object_types: Vec<TypeInfo> = Vec::new();

    for type_definition_position in filtered_types {
        let type_ = type_definition_position.get(supergraph_schema.schema())?;
        let mut type_directive_applications = Vec::new();
        for directive in type_.directives().get_all(&type_directive_definition.name) {
            type_directive_applications
                .push(join_spec_definition.type_directive_arguments(directive)?);
        }
        let types_mut = match &type_definition_position {
            TypeDefinitionPosition::Scalar(pos) => {
                // Scalar are a bit special in that they don't have any sub-component, so we don't
                // track them beyond adding them to the proper subgraphs. It's also simple because
                // there is no possible key so there is exactly one @join__type application for each
                // subgraph having the scalar (and most arguments cannot be present).
                for type_directive_application in &type_directive_applications {
                    let subgraph = get_subgraph(
                        subgraphs,
                        graph_enum_value_name_to_subgraph_name,
                        &type_directive_application.graph,
                    )?;
                    pos.pre_insert(&mut subgraph.schema)?;
                    pos.insert(
                        &mut subgraph.schema,
                        Node::new(ScalarType {
                            description: None,
                            name: pos.type_name.clone(),
                            directives: Default::default(),
                        }),
                    )?;
                }
                None
            }
            TypeDefinitionPosition::Object(_) => Some(&mut object_types),
            TypeDefinitionPosition::Interface(_) => Some(&mut interface_types),
            TypeDefinitionPosition::Union(_) => Some(&mut union_types),
            TypeDefinitionPosition::Enum(_) => Some(&mut enum_types),
            TypeDefinitionPosition::InputObject(_) => Some(&mut input_object_types),
        };
        if let Some(types_mut) = types_mut {
            types_mut.push(add_empty_type(
                type_definition_position.clone(),
                &type_directive_applications,
                subgraphs,
                graph_enum_value_name_to_subgraph_name,
                federation_spec_definitions,
            )?);
        }
    }

    Ok(TypeInfos {
        object_types,
        interface_types,
        union_types,
        enum_types,
        input_object_types,
    })
}

fn add_empty_type(
    type_definition_position: TypeDefinitionPosition,
    type_directive_applications: &Vec<TypeDirectiveArguments>,
    subgraphs: &mut FederationSubgraphs,
    graph_enum_value_name_to_subgraph_name: &IndexMap<Name, Arc<str>>,
    federation_spec_definitions: &IndexMap<Name, &'static FederationSpecDefinition>,
) -> Result<TypeInfo, FederationError> {
    // In fed2, we always mark all types with `@join__type` but making sure.
    if type_directive_applications.is_empty() {
        return Err(SingleFederationError::InvalidFederationSupergraph {
            message: format!("Missing @join__type on \"{}\"", type_definition_position),
        }
        .into());
    }
    let mut type_info = TypeInfo {
        name: type_definition_position.type_name().clone(),
        subgraph_info: IndexMap::default(),
    };
    for type_directive_application in type_directive_applications {
        let subgraph = get_subgraph(
            subgraphs,
            graph_enum_value_name_to_subgraph_name,
            &type_directive_application.graph,
        )?;
        let federation_spec_definition = federation_spec_definitions
            .get(&type_directive_application.graph)
            .ok_or_else(|| SingleFederationError::Internal {
                message: format!(
                    "Missing federation spec info for subgraph enum value \"{}\"",
                    type_directive_application.graph
                ),
            })?;

        if !type_info
            .subgraph_info
            .contains_key(&type_directive_application.graph)
        {
            let mut is_interface_object = false;
            match &type_definition_position {
                TypeDefinitionPosition::Scalar(_) => {
                    return Err(SingleFederationError::Internal {
                        message: "\"add_empty_type()\" shouldn't be called for scalars".to_owned(),
                    }
                    .into());
                }
                TypeDefinitionPosition::Object(pos) => {
                    pos.pre_insert(&mut subgraph.schema)?;
                    pos.insert(
                        &mut subgraph.schema,
                        Node::new(ObjectType {
                            description: None,
                            name: pos.type_name.clone(),
                            implements_interfaces: Default::default(),
                            directives: Default::default(),
                            fields: Default::default(),
                        }),
                    )?;
                    if pos.type_name == "Query" {
                        let root_pos = SchemaRootDefinitionPosition {
                            root_kind: SchemaRootDefinitionKind::Query,
                        };
                        if root_pos.try_get(subgraph.schema.schema()).is_none() {
                            root_pos.insert(
                                &mut subgraph.schema,
                                ComponentName::from(&pos.type_name),
                            )?;
                        }
                    } else if pos.type_name == "Mutation" {
                        let root_pos = SchemaRootDefinitionPosition {
                            root_kind: SchemaRootDefinitionKind::Mutation,
                        };
                        if root_pos.try_get(subgraph.schema.schema()).is_none() {
                            root_pos.insert(
                                &mut subgraph.schema,
                                ComponentName::from(&pos.type_name),
                            )?;
                        }
                    } else if pos.type_name == "Subscription" {
                        let root_pos = SchemaRootDefinitionPosition {
                            root_kind: SchemaRootDefinitionKind::Subscription,
                        };
                        if root_pos.try_get(subgraph.schema.schema()).is_none() {
                            root_pos.insert(
                                &mut subgraph.schema,
                                ComponentName::from(&pos.type_name),
                            )?;
                        }
                    }
                }
                TypeDefinitionPosition::Interface(pos) => {
                    if type_directive_application.is_interface_object {
                        is_interface_object = true;
                        let interface_object_directive = federation_spec_definition
                            .interface_object_directive(&subgraph.schema)?;
                        let pos = ObjectTypeDefinitionPosition {
                            type_name: pos.type_name.clone(),
                        };
                        pos.pre_insert(&mut subgraph.schema)?;
                        pos.insert(
                            &mut subgraph.schema,
                            Node::new(ObjectType {
                                description: None,
                                name: pos.type_name.clone(),
                                implements_interfaces: Default::default(),
                                directives: DirectiveList(vec![Component::new(
                                    interface_object_directive,
                                )]),
                                fields: Default::default(),
                            }),
                        )?;
                    } else {
                        pos.pre_insert(&mut subgraph.schema)?;
                        pos.insert(
                            &mut subgraph.schema,
                            Node::new(InterfaceType {
                                description: None,
                                name: pos.type_name.clone(),
                                implements_interfaces: Default::default(),
                                directives: Default::default(),
                                fields: Default::default(),
                            }),
                        )?;
                    }
                }
                TypeDefinitionPosition::Union(pos) => {
                    pos.pre_insert(&mut subgraph.schema)?;
                    pos.insert(
                        &mut subgraph.schema,
                        Node::new(UnionType {
                            description: None,
                            name: pos.type_name.clone(),
                            directives: Default::default(),
                            members: Default::default(),
                        }),
                    )?;
                }
                TypeDefinitionPosition::Enum(pos) => {
                    pos.pre_insert(&mut subgraph.schema)?;
                    pos.insert(
                        &mut subgraph.schema,
                        Node::new(EnumType {
                            description: None,
                            name: pos.type_name.clone(),
                            directives: Default::default(),
                            values: Default::default(),
                        }),
                    )?;
                }
                TypeDefinitionPosition::InputObject(pos) => {
                    pos.pre_insert(&mut subgraph.schema)?;
                    pos.insert(
                        &mut subgraph.schema,
                        Node::new(InputObjectType {
                            description: None,
                            name: pos.type_name.clone(),
                            directives: Default::default(),
                            fields: Default::default(),
                        }),
                    )?;
                }
            };
            type_info.subgraph_info.insert(
                type_directive_application.graph.clone(),
                is_interface_object,
            );
        }

        if let Some(key) = &type_directive_application.key {
            let mut key_directive = Component::new(federation_spec_definition.key_directive(
                &subgraph.schema,
                key,
                type_directive_application.resolvable,
            )?);
            if type_directive_application.extension {
                key_directive.origin =
                    ComponentOrigin::Extension(ExtensionId::new(&key_directive.node))
            }
            let subgraph_type_definition_position = subgraph
                .schema
                .get_type(type_definition_position.type_name().clone())?;
            match &subgraph_type_definition_position {
                TypeDefinitionPosition::Scalar(_) => {
                    return Err(SingleFederationError::Internal {
                        message: "\"add_empty_type()\" shouldn't be called for scalars".to_owned(),
                    }
                    .into());
                }
                TypeDefinitionPosition::Object(pos) => {
                    pos.insert_directive(&mut subgraph.schema, key_directive)?;
                }
                TypeDefinitionPosition::Interface(pos) => {
                    pos.insert_directive(&mut subgraph.schema, key_directive)?;
                }
                TypeDefinitionPosition::Union(pos) => {
                    pos.insert_directive(&mut subgraph.schema, key_directive)?;
                }
                TypeDefinitionPosition::Enum(pos) => {
                    pos.insert_directive(&mut subgraph.schema, key_directive)?;
                }
                TypeDefinitionPosition::InputObject(pos) => {
                    pos.insert_directive(&mut subgraph.schema, key_directive)?;
                }
            };
        }
    }

    Ok(type_info)
}

fn extract_object_type_content(
    supergraph_schema: &FederationSchema,
    subgraphs: &mut FederationSubgraphs,
    graph_enum_value_name_to_subgraph_name: &IndexMap<Name, Arc<str>>,
    federation_spec_definitions: &IndexMap<Name, &'static FederationSpecDefinition>,
    join_spec_definition: &JoinSpecDefinition,
    info: &[TypeInfo],
) -> Result<(), FederationError> {
    let field_directive_definition =
        join_spec_definition.field_directive_definition(supergraph_schema)?;
    // join__implements was added in join 0.2, and this method does not run for join 0.1, so it
    // should be defined.
    let implements_directive_definition = join_spec_definition
        .implements_directive_definition(supergraph_schema)?
        .ok_or_else(|| SingleFederationError::InvalidFederationSupergraph {
            message: "@join__implements should exist for a fed2 supergraph".to_owned(),
        })?;

    for TypeInfo {
        name: type_name,
        subgraph_info,
    } in info.iter()
    {
        let pos = ObjectTypeDefinitionPosition {
            type_name: (*type_name).clone(),
        };
        let type_ = pos.get(supergraph_schema.schema())?;

        for directive in type_
            .directives
            .get_all(&implements_directive_definition.name)
        {
            let implements_directive_application =
                join_spec_definition.implements_directive_arguments(directive)?;
            if !subgraph_info.contains_key(&implements_directive_application.graph) {
                return Err(
                    SingleFederationError::InvalidFederationSupergraph {
                        message: format!(
                            "@join__implements cannot exist on \"{}\" for subgraph \"{}\" without type-level @join__type",
                            type_name,
                            implements_directive_application.graph,
                        ),
                    }.into()
                );
            }
            let subgraph = get_subgraph(
                subgraphs,
                graph_enum_value_name_to_subgraph_name,
                &implements_directive_application.graph,
            )?;
            pos.insert_implements_interface(
                &mut subgraph.schema,
                ComponentName::from(Name::new(implements_directive_application.interface)?),
            )?;
        }

        for (field_name, field) in type_.fields.iter() {
            let field_pos = pos.field(field_name.clone());
            let mut field_directive_applications = Vec::new();
            for directive in field.directives.get_all(&field_directive_definition.name) {
                field_directive_applications
                    .push(join_spec_definition.field_directive_arguments(directive)?);
            }
            if field_directive_applications.is_empty() {
                // In a fed2 subgraph, no @join__field means that the field is in all the subgraphs
                // in which the type is.
                let is_shareable = subgraph_info.len() > 1;
                for graph_enum_value in subgraph_info.keys() {
                    let subgraph = get_subgraph(
                        subgraphs,
                        graph_enum_value_name_to_subgraph_name,
                        graph_enum_value,
                    )?;
                    let federation_spec_definition = federation_spec_definitions
                        .get(graph_enum_value)
                        .ok_or_else(|| SingleFederationError::InvalidFederationSupergraph {
                            message: "Subgraph unexpectedly does not use federation spec"
                                .to_owned(),
                        })?;
                    add_subgraph_field(
                        field_pos.clone().into(),
                        field,
                        subgraph,
                        federation_spec_definition,
                        is_shareable,
                        None,
                    )?;
                }
            } else {
                let is_shareable = field_directive_applications
                    .iter()
                    .filter(|field_directive_application| {
                        !field_directive_application.external.unwrap_or(false)
                            && !field_directive_application.user_overridden.unwrap_or(false)
                    })
                    .count()
                    > 1;

                for field_directive_application in &field_directive_applications {
                    let Some(graph_enum_value) = &field_directive_application.graph else {
                        // We use a @join__field with no graph to indicates when a field in the
                        // supergraph does not come directly from any subgraph and there is thus
                        // nothing to do to "extract" it.
                        continue;
                    };
                    let subgraph = get_subgraph(
                        subgraphs,
                        graph_enum_value_name_to_subgraph_name,
                        graph_enum_value,
                    )?;
                    let federation_spec_definition = federation_spec_definitions
                        .get(graph_enum_value)
                        .ok_or_else(|| SingleFederationError::InvalidFederationSupergraph {
                            message: "Subgraph unexpectedly does not use federation spec"
                                .to_owned(),
                        })?;
                    if !subgraph_info.contains_key(graph_enum_value) {
                        return Err(
                            SingleFederationError::InvalidFederationSupergraph {
                                message: format!(
                                    "@join__field cannot exist on {}.{} for subgraph {} without type-level @join__type",
                                    type_name,
                                    field_name,
                                    graph_enum_value,
                                ),
                            }.into()
                        );
                    }
                    add_subgraph_field(
                        field_pos.clone().into(),
                        field,
                        subgraph,
                        federation_spec_definition,
                        is_shareable,
                        Some(field_directive_application),
                    )?;
                }
            }
        }
    }

    Ok(())
}

fn extract_interface_type_content(
    supergraph_schema: &FederationSchema,
    subgraphs: &mut FederationSubgraphs,
    graph_enum_value_name_to_subgraph_name: &IndexMap<Name, Arc<str>>,
    federation_spec_definitions: &IndexMap<Name, &'static FederationSpecDefinition>,
    join_spec_definition: &JoinSpecDefinition,
    info: &[TypeInfo],
) -> Result<(), FederationError> {
    let field_directive_definition =
        join_spec_definition.field_directive_definition(supergraph_schema)?;
    // join_implements was added in join 0.2, and this method does not run for join 0.1, so it
    // should be defined.
    let implements_directive_definition = join_spec_definition
        .implements_directive_definition(supergraph_schema)?
        .ok_or_else(|| SingleFederationError::InvalidFederationSupergraph {
            message: "@join__implements should exist for a fed2 supergraph".to_owned(),
        })?;

    for TypeInfo {
        name: type_name,
        subgraph_info,
    } in info.iter()
    {
        let type_ = InterfaceTypeDefinitionPosition {
            type_name: (*type_name).clone(),
        }
        .get(supergraph_schema.schema())?;
        fn get_pos(
            subgraph: &FederationSubgraph,
            subgraph_info: &IndexMap<Name, bool>,
            graph_enum_value: &Name,
            type_name: NamedType,
        ) -> Result<ObjectOrInterfaceTypeDefinitionPosition, FederationError> {
            let is_interface_object = *subgraph_info.get(graph_enum_value).ok_or_else(|| {
                SingleFederationError::InvalidFederationSupergraph {
                    message: format!(
                        "@join__implements cannot exist on {} for subgraph {} without type-level @join__type",
                        type_name,
                        graph_enum_value,
                    ),
                }
            })?;
            Ok(match subgraph.schema.get_type(type_name.clone())? {
                TypeDefinitionPosition::Object(pos) => {
                    if !is_interface_object {
                        return Err(
                            SingleFederationError::Internal {
                                message: "\"extract_interface_type_content()\" encountered an unexpected interface object type in subgraph".to_owned(),
                            }.into()
                        );
                    }
                    pos.into()
                }
                TypeDefinitionPosition::Interface(pos) => {
                    if is_interface_object {
                        return Err(
                            SingleFederationError::Internal {
                                message: "\"extract_interface_type_content()\" encountered an interface type in subgraph that should have been an interface object".to_owned(),
                            }.into()
                        );
                    }
                    pos.into()
                }
                _ => {
                    return Err(
                        SingleFederationError::Internal {
                            message: "\"extract_interface_type_content()\" encountered non-object/interface type in subgraph".to_owned(),
                        }.into()
                    );
                }
            })
        }

        for directive in type_
            .directives
            .get_all(&implements_directive_definition.name)
        {
            let implements_directive_application =
                join_spec_definition.implements_directive_arguments(directive)?;
            let subgraph = get_subgraph(
                subgraphs,
                graph_enum_value_name_to_subgraph_name,
                &implements_directive_application.graph,
            )?;
            let pos = get_pos(
                subgraph,
                subgraph_info,
                &implements_directive_application.graph,
                type_name.clone(),
            )?;
            match pos {
                ObjectOrInterfaceTypeDefinitionPosition::Object(pos) => {
                    pos.insert_implements_interface(
                        &mut subgraph.schema,
                        ComponentName::from(Name::new(implements_directive_application.interface)?),
                    )?;
                }
                ObjectOrInterfaceTypeDefinitionPosition::Interface(pos) => {
                    pos.insert_implements_interface(
                        &mut subgraph.schema,
                        ComponentName::from(Name::new(implements_directive_application.interface)?),
                    )?;
                }
            }
        }

        for (field_name, field) in type_.fields.iter() {
            let mut field_directive_applications = Vec::new();
            for directive in field.directives.get_all(&field_directive_definition.name) {
                field_directive_applications
                    .push(join_spec_definition.field_directive_arguments(directive)?);
            }
            if field_directive_applications.is_empty() {
                // In a fed2 subgraph, no @join__field means that the field is in all the subgraphs
                // in which the type is.
                for graph_enum_value in subgraph_info.keys() {
                    let subgraph = get_subgraph(
                        subgraphs,
                        graph_enum_value_name_to_subgraph_name,
                        graph_enum_value,
                    )?;
                    let pos =
                        get_pos(subgraph, subgraph_info, graph_enum_value, type_name.clone())?;
                    let federation_spec_definition = federation_spec_definitions
                        .get(graph_enum_value)
                        .ok_or_else(|| SingleFederationError::InvalidFederationSupergraph {
                            message: "Subgraph unexpectedly does not use federation spec"
                                .to_owned(),
                        })?;
                    add_subgraph_field(
                        pos.field(field_name.clone()),
                        field,
                        subgraph,
                        federation_spec_definition,
                        false,
                        None,
                    )?;
                }
            } else {
                for field_directive_application in &field_directive_applications {
                    let Some(graph_enum_value) = &field_directive_application.graph else {
                        // We use a @join__field with no graph to indicates when a field in the
                        // supergraph does not come directly from any subgraph and there is thus
                        // nothing to do to "extract" it.
                        continue;
                    };
                    let subgraph = get_subgraph(
                        subgraphs,
                        graph_enum_value_name_to_subgraph_name,
                        graph_enum_value,
                    )?;
                    let pos =
                        get_pos(subgraph, subgraph_info, graph_enum_value, type_name.clone())?;
                    let federation_spec_definition = federation_spec_definitions
                        .get(graph_enum_value)
                        .ok_or_else(|| SingleFederationError::InvalidFederationSupergraph {
                            message: "Subgraph unexpectedly does not use federation spec"
                                .to_owned(),
                        })?;
                    if !subgraph_info.contains_key(graph_enum_value) {
                        return Err(
                            SingleFederationError::InvalidFederationSupergraph {
                                message: format!(
                                    "@join__field cannot exist on {}.{} for subgraph {} without type-level @join__type",
                                    type_name,
                                    field_name,
                                    graph_enum_value,
                                ),
                            }.into()
                        );
                    }
                    add_subgraph_field(
                        pos.field(field_name.clone()),
                        field,
                        subgraph,
                        federation_spec_definition,
                        false,
                        Some(field_directive_application),
                    )?;
                }
            }
        }
    }

    Ok(())
}

fn extract_union_type_content(
    supergraph_schema: &FederationSchema,
    subgraphs: &mut FederationSubgraphs,
    graph_enum_value_name_to_subgraph_name: &IndexMap<Name, Arc<str>>,
    join_spec_definition: &JoinSpecDefinition,
    info: &[TypeInfo],
) -> Result<(), FederationError> {
    // This was added in join 0.3, so it can genuinely be None.
    let union_member_directive_definition =
        join_spec_definition.union_member_directive_definition(supergraph_schema)?;

    // Note that union members works a bit differently from fields or enum values, and this because
    // we cannot have directive applications on type members. So the `join_unionMember` directive
    // applications are on the type itself, and they mention the member that they target.
    for TypeInfo {
        name: type_name,
        subgraph_info,
    } in info.iter()
    {
        let pos = UnionTypeDefinitionPosition {
            type_name: (*type_name).clone(),
        };
        let type_ = pos.get(supergraph_schema.schema())?;

        let mut union_member_directive_applications = Vec::new();
        if let Some(union_member_directive_definition) = union_member_directive_definition {
            for directive in type_
                .directives
                .get_all(&union_member_directive_definition.name)
            {
                union_member_directive_applications
                    .push(join_spec_definition.union_member_directive_arguments(directive)?);
            }
        }
        if union_member_directive_applications.is_empty() {
            // No @join__unionMember; every member should be added to every subgraph having the
            // union (at least as long as the subgraph has the member itself).
            for graph_enum_value in subgraph_info.keys() {
                let subgraph = get_subgraph(
                    subgraphs,
                    graph_enum_value_name_to_subgraph_name,
                    graph_enum_value,
                )?;
                // Note that object types in the supergraph are guaranteed to be object types in
                // subgraphs.
                let subgraph_members = type_
                    .members
                    .iter()
                    .filter(|member| {
                        subgraph
                            .schema
                            .schema()
                            .types
                            .contains_key((*member).deref())
                    })
                    .collect::<Vec<_>>();
                for member in subgraph_members {
                    pos.insert_member(&mut subgraph.schema, ComponentName::from(&member.name))?;
                }
            }
        } else {
            for union_member_directive_application in &union_member_directive_applications {
                let subgraph = get_subgraph(
                    subgraphs,
                    graph_enum_value_name_to_subgraph_name,
                    &union_member_directive_application.graph,
                )?;
                if !subgraph_info.contains_key(&union_member_directive_application.graph) {
                    return Err(
                        SingleFederationError::InvalidFederationSupergraph {
                            message: format!(
                                "@join__unionMember cannot exist on {} for subgraph {} without type-level @join__type",
                                type_name,
                                union_member_directive_application.graph,
                            ),
                        }.into()
                    );
                }
                // Note that object types in the supergraph are guaranteed to be object types in
                // subgraphs. We also know that the type must exist in this case (we don't generate
                // broken @join__unionMember).
                pos.insert_member(
                    &mut subgraph.schema,
                    ComponentName::from(Name::new(union_member_directive_application.member)?),
                )?;
            }
        }
    }

    Ok(())
}

fn extract_enum_type_content(
    supergraph_schema: &FederationSchema,
    subgraphs: &mut FederationSubgraphs,
    graph_enum_value_name_to_subgraph_name: &IndexMap<Name, Arc<str>>,
    join_spec_definition: &JoinSpecDefinition,
    info: &[TypeInfo],
) -> Result<(), FederationError> {
    // This was added in join 0.3, so it can genuinely be None.
    let enum_value_directive_definition =
        join_spec_definition.enum_value_directive_definition(supergraph_schema)?;

    for TypeInfo {
        name: type_name,
        subgraph_info,
    } in info.iter()
    {
        let pos = EnumTypeDefinitionPosition {
            type_name: (*type_name).clone(),
        };
        let type_ = pos.get(supergraph_schema.schema())?;

        for (value_name, value) in type_.values.iter() {
            let value_pos = pos.value(value_name.clone());
            let mut enum_value_directive_applications = Vec::new();
            if let Some(enum_value_directive_definition) = enum_value_directive_definition {
                for directive in value
                    .directives
                    .get_all(&enum_value_directive_definition.name)
                {
                    enum_value_directive_applications
                        .push(join_spec_definition.enum_value_directive_arguments(directive)?);
                }
            }
            if enum_value_directive_applications.is_empty() {
                for graph_enum_value in subgraph_info.keys() {
                    let subgraph = get_subgraph(
                        subgraphs,
                        graph_enum_value_name_to_subgraph_name,
                        graph_enum_value,
                    )?;
                    value_pos.insert(
                        &mut subgraph.schema,
                        Component::new(EnumValueDefinition {
                            description: None,
                            value: value_name.clone(),
                            directives: Default::default(),
                        }),
                    )?;
                }
            } else {
                for enum_value_directive_application in &enum_value_directive_applications {
                    let subgraph = get_subgraph(
                        subgraphs,
                        graph_enum_value_name_to_subgraph_name,
                        &enum_value_directive_application.graph,
                    )?;
                    if !subgraph_info.contains_key(&enum_value_directive_application.graph) {
                        return Err(
                            SingleFederationError::InvalidFederationSupergraph {
                                message: format!(
                                    "@join__enumValue cannot exist on {}.{} for subgraph {} without type-level @join__type",
                                    type_name,
                                    value_name,
                                    enum_value_directive_application.graph,
                                ),
                            }.into()
                        );
                    }
                    value_pos.insert(
                        &mut subgraph.schema,
                        Component::new(EnumValueDefinition {
                            description: None,
                            value: value_name.clone(),
                            directives: Default::default(),
                        }),
                    )?;
                }
            }
        }
    }

    Ok(())
}

fn extract_input_object_type_content(
    supergraph_schema: &FederationSchema,
    subgraphs: &mut FederationSubgraphs,
    graph_enum_value_name_to_subgraph_name: &IndexMap<Name, Arc<str>>,
    join_spec_definition: &JoinSpecDefinition,
    info: &[TypeInfo],
) -> Result<(), FederationError> {
    let field_directive_definition =
        join_spec_definition.field_directive_definition(supergraph_schema)?;

    for TypeInfo {
        name: type_name,
        subgraph_info,
    } in info.iter()
    {
        let pos = InputObjectTypeDefinitionPosition {
            type_name: (*type_name).clone(),
        };
        let type_ = pos.get(supergraph_schema.schema())?;

        for (input_field_name, input_field) in type_.fields.iter() {
            let input_field_pos = pos.field(input_field_name.clone());
            let mut field_directive_applications = Vec::new();
            for directive in input_field
                .directives
                .get_all(&field_directive_definition.name)
            {
                field_directive_applications
                    .push(join_spec_definition.field_directive_arguments(directive)?);
            }
            if field_directive_applications.is_empty() {
                for graph_enum_value in subgraph_info.keys() {
                    let subgraph = get_subgraph(
                        subgraphs,
                        graph_enum_value_name_to_subgraph_name,
                        graph_enum_value,
                    )?;
                    add_subgraph_input_field(input_field_pos.clone(), input_field, subgraph, None)?;
                }
            } else {
                for field_directive_application in &field_directive_applications {
                    let Some(graph_enum_value) = &field_directive_application.graph else {
                        // We use a @join__field with no graph to indicates when a field in the
                        // supergraph does not come directly from any subgraph and there is thus
                        // nothing to do to "extract" it.
                        continue;
                    };
                    let subgraph = get_subgraph(
                        subgraphs,
                        graph_enum_value_name_to_subgraph_name,
                        graph_enum_value,
                    )?;
                    if !subgraph_info.contains_key(graph_enum_value) {
                        return Err(
                            SingleFederationError::InvalidFederationSupergraph {
                                message: format!(
                                    "@join__field cannot exist on {}.{} for subgraph {} without type-level @join__type",
                                    type_name,
                                    input_field_name,
                                    graph_enum_value,
                                ),
                            }.into()
                        );
                    }
                    add_subgraph_input_field(
                        input_field_pos.clone(),
                        input_field,
                        subgraph,
                        Some(field_directive_application),
                    )?;
                }
            }
        }
    }

    Ok(())
}

fn add_subgraph_field(
    object_or_interface_field_definition_position: ObjectOrInterfaceFieldDefinitionPosition,
    field: &FieldDefinition,
    subgraph: &mut FederationSubgraph,
    federation_spec_definition: &'static FederationSpecDefinition,
    is_shareable: bool,
    field_directive_application: Option<&FieldDirectiveArguments>,
) -> Result<(), FederationError> {
    let field_directive_application =
        field_directive_application.unwrap_or_else(|| &FieldDirectiveArguments {
            graph: None,
            requires: None,
            provides: None,
            type_: None,
            external: None,
            override_: None,
            override_label: None,
            user_overridden: None,
        });
    let subgraph_field_type = match &field_directive_application.type_ {
        Some(t) => decode_type(t)?,
        None => field.ty.clone(),
    };
    let mut subgraph_field = FieldDefinition {
        description: None,
        name: object_or_interface_field_definition_position
            .field_name()
            .clone(),
        arguments: vec![],
        ty: subgraph_field_type,
        directives: Default::default(),
    };

    for argument in &field.arguments {
        subgraph_field
            .arguments
            .push(Node::new(InputValueDefinition {
                description: None,
                name: argument.name.clone(),
                ty: argument.ty.clone(),
                default_value: argument.default_value.clone(),
                directives: Default::default(),
            }))
    }
    if let Some(requires) = &field_directive_application.requires {
        subgraph_field.directives.push(Node::new(
            federation_spec_definition
                .requires_directive(&subgraph.schema, requires.to_string())?,
        ));
    }
    if let Some(provides) = &field_directive_application.provides {
        subgraph_field.directives.push(Node::new(
            federation_spec_definition
                .provides_directive(&subgraph.schema, provides.to_string())?,
        ));
    }
    let external = field_directive_application.external.unwrap_or(false);
    if external {
        subgraph_field.directives.push(Node::new(
            federation_spec_definition.external_directive(&subgraph.schema, None)?,
        ));
    }
    let user_overridden = field_directive_application.user_overridden.unwrap_or(false);
    if user_overridden {
        subgraph_field.directives.push(Node::new(
            federation_spec_definition
                .external_directive(&subgraph.schema, Some("[overridden]".to_string()))?,
        ));
    }
    if let Some(override_) = &field_directive_application.override_ {
        subgraph_field
            .directives
            .push(Node::new(federation_spec_definition.override_directive(
                &subgraph.schema,
                override_.to_string(),
                &field_directive_application.override_label,
            )?));
    }
    if is_shareable && !external && !user_overridden {
        subgraph_field.directives.push(Node::new(
            federation_spec_definition.shareable_directive(&subgraph.schema)?,
        ));
    }

    match object_or_interface_field_definition_position {
        ObjectOrInterfaceFieldDefinitionPosition::Object(pos) => {
            pos.insert(&mut subgraph.schema, Component::from(subgraph_field))?;
        }
        ObjectOrInterfaceFieldDefinitionPosition::Interface(pos) => {
            pos.insert(&mut subgraph.schema, Component::from(subgraph_field))?;
        }
    };

    Ok(())
}

fn add_subgraph_input_field(
    input_object_field_definition_position: InputObjectFieldDefinitionPosition,
    input_field: &InputValueDefinition,
    subgraph: &mut FederationSubgraph,
    field_directive_application: Option<&FieldDirectiveArguments>,
) -> Result<(), FederationError> {
    let field_directive_application =
        field_directive_application.unwrap_or_else(|| &FieldDirectiveArguments {
            graph: None,
            requires: None,
            provides: None,
            type_: None,
            external: None,
            override_: None,
            override_label: None,
            user_overridden: None,
        });
    let subgraph_input_field_type = match &field_directive_application.type_ {
        Some(t) => Node::new(decode_type(t)?),
        None => input_field.ty.clone(),
    };
    let subgraph_input_field = InputValueDefinition {
        description: None,
        name: input_object_field_definition_position.field_name.clone(),
        ty: subgraph_input_field_type,
        default_value: input_field.default_value.clone(),
        directives: Default::default(),
    };

    input_object_field_definition_position
        .insert(&mut subgraph.schema, Component::from(subgraph_input_field))?;

    Ok(())
}

/// Parse a string encoding a type reference.
fn decode_type(type_: &str) -> Result<Type, FederationError> {
    Ok(Type::parse(type_, "")?)
}

fn get_subgraph<'subgraph>(
    subgraphs: &'subgraph mut FederationSubgraphs,
    graph_enum_value_name_to_subgraph_name: &IndexMap<Name, Arc<str>>,
    graph_enum_value: &Name,
) -> Result<&'subgraph mut FederationSubgraph, FederationError> {
    let subgraph_name = graph_enum_value_name_to_subgraph_name
        .get(graph_enum_value)
        .ok_or_else(|| {
            SingleFederationError::Internal {
                message: format!(
                    "Invalid graph enum_value \"{}\": does not match an enum value defined in the @join__Graph enum",
                    graph_enum_value,
                ),
            }
        })?;
    subgraphs.get_mut(subgraph_name).ok_or_else(|| {
        SingleFederationError::Internal {
            message: "All subgraphs should have been created by \"collect_empty_subgraphs()\""
                .to_owned(),
        }
        .into()
    })
}

struct FederationSubgraph {
    name: String,
    url: String,
    schema: FederationSchema,
}

struct FederationSubgraphs {
    subgraphs: BTreeMap<String, FederationSubgraph>,
}

impl FederationSubgraphs {
    fn new() -> Self {
        FederationSubgraphs {
            subgraphs: BTreeMap::new(),
        }
    }

    fn add(&mut self, subgraph: FederationSubgraph) -> Result<(), FederationError> {
        if self.subgraphs.contains_key(&subgraph.name) {
            return Err(SingleFederationError::InvalidFederationSupergraph {
                message: format!("A subgraph named \"{}\" already exists", subgraph.name),
            }
            .into());
        }
        self.subgraphs.insert(subgraph.name.clone(), subgraph);
        Ok(())
    }

    fn get(&self, name: &str) -> Option<&FederationSubgraph> {
        self.subgraphs.get(name)
    }

    fn get_mut(&mut self, name: &str) -> Option<&mut FederationSubgraph> {
        self.subgraphs.get_mut(name)
    }
}

impl IntoIterator for FederationSubgraphs {
    type Item = <BTreeMap<String, FederationSubgraph> as IntoIterator>::Item;
    type IntoIter = <BTreeMap<String, FederationSubgraph> as IntoIterator>::IntoIter;

    fn into_iter(self) -> Self::IntoIter {
        self.subgraphs.into_iter()
    }
}

// TODO(@goto-bus-stop): consider an appropriate name for this in the public API
// TODO(@goto-bus-stop): should this exist separately from the `crate::subgraph::Subgraph` type?
#[derive(Debug, Clone)]
pub struct ValidFederationSubgraph {
    pub name: String,
    pub url: String,
    pub schema: ValidFederationSchema,
}

pub struct ValidFederationSubgraphs {
    subgraphs: BTreeMap<Arc<str>, ValidFederationSubgraph>,
}

impl fmt::Debug for ValidFederationSubgraphs {
    fn fmt(&self, f: &mut fmt::Formatter<'_>) -> fmt::Result {
        f.write_str("ValidFederationSubgraphs ")?;
        f.debug_map().entries(self.subgraphs.iter()).finish()
    }
}

impl ValidFederationSubgraphs {
    pub(crate) fn new() -> Self {
        ValidFederationSubgraphs {
            subgraphs: BTreeMap::new(),
        }
    }

    pub(crate) fn add(&mut self, subgraph: ValidFederationSubgraph) -> Result<(), FederationError> {
        if self.subgraphs.contains_key(subgraph.name.as_str()) {
            return Err(SingleFederationError::InvalidFederationSupergraph {
                message: format!("A subgraph named \"{}\" already exists", subgraph.name),
            }
            .into());
        }
        self.subgraphs
            .insert(subgraph.name.as_str().into(), subgraph);
        Ok(())
    }

    pub fn get(&self, name: &str) -> Option<&ValidFederationSubgraph> {
        self.subgraphs.get(name)
    }
}

impl IntoIterator for ValidFederationSubgraphs {
    type Item = <BTreeMap<Arc<str>, ValidFederationSubgraph> as IntoIterator>::Item;
    type IntoIter = <BTreeMap<Arc<str>, ValidFederationSubgraph> as IntoIterator>::IntoIter;

    fn into_iter(self) -> Self::IntoIter {
        self.subgraphs.into_iter()
    }
}

lazy_static! {
    static ref EXECUTABLE_DIRECTIVE_LOCATIONS: IndexSet<DirectiveLocation> = {
        [
            DirectiveLocation::Query,
            DirectiveLocation::Mutation,
            DirectiveLocation::Subscription,
            DirectiveLocation::Field,
            DirectiveLocation::FragmentDefinition,
            DirectiveLocation::FragmentSpread,
            DirectiveLocation::InlineFragment,
            DirectiveLocation::VariableDefinition,
        ]
        .into_iter()
        .collect()
    };
}

fn remove_unused_types_from_subgraph(schema: &mut FederationSchema) -> Result<(), FederationError> {
    // We now do an additional path on all types because we sometimes added types to subgraphs
    // without being sure that the subgraph had the type in the first place (especially with the
    // join 0.1 spec), and because we later might not have added any fields/members to said type,
    // they may be empty (indicating they clearly didn't belong to the subgraph in the first) and we
    // need to remove them. Note that need to do this _after_ the `add_external_fields()` call above
    // since it may have added (external) fields to some of the types.
    let mut type_definition_positions: Vec<TypeDefinitionPosition> = Vec::new();
    for (type_name, type_) in schema.schema().types.iter() {
        match type_ {
            ExtendedType::Object(type_) => {
                if type_.fields.is_empty() {
                    type_definition_positions.push(
                        ObjectTypeDefinitionPosition {
                            type_name: type_name.clone(),
                        }
                        .into(),
                    );
                }
            }
            ExtendedType::Interface(type_) => {
                if type_.fields.is_empty() {
                    type_definition_positions.push(
                        InterfaceTypeDefinitionPosition {
                            type_name: type_name.clone(),
                        }
                        .into(),
                    );
                }
            }
            ExtendedType::Union(type_) => {
                if type_.members.is_empty() {
                    type_definition_positions.push(
                        UnionTypeDefinitionPosition {
                            type_name: type_name.clone(),
                        }
                        .into(),
                    );
                }
            }
            ExtendedType::InputObject(type_) => {
                if type_.fields.is_empty() {
                    type_definition_positions.push(
                        InputObjectTypeDefinitionPosition {
                            type_name: type_name.clone(),
                        }
                        .into(),
                    );
                }
            }
            _ => {}
        }
    }

    // Note that we have to use remove_recursive() or this could leave the subgraph invalid. But if
    // the type was not in this subgraph, nothing that depends on it should be either.
    for position in type_definition_positions {
        match position {
            TypeDefinitionPosition::Object(position) => {
                position.remove_recursive(schema)?;
            }
            TypeDefinitionPosition::Interface(position) => {
                position.remove_recursive(schema)?;
            }
            TypeDefinitionPosition::Union(position) => {
                position.remove_recursive(schema)?;
            }
            TypeDefinitionPosition::InputObject(position) => {
                position.remove_recursive(schema)?;
            }
            _ => {
                return Err(SingleFederationError::Internal {
                    message: "Encountered type kind that shouldn't have been removed".to_owned(),
                }
                .into());
            }
        }
    }

    Ok(())
}

const FEDERATION_ANY_TYPE_NAME: Name = name!("_Any");
const FEDERATION_SERVICE_TYPE_NAME: Name = name!("_Service");
const FEDERATION_SDL_FIELD_NAME: Name = name!("sdl");
const FEDERATION_ENTITY_TYPE_NAME: Name = name!("_Entity");
const FEDERATION_SERVICE_FIELD_NAME: Name = name!("_service");
const FEDERATION_ENTITIES_FIELD_NAME: Name = name!("_entities");
pub(crate) const FEDERATION_REPRESENTATIONS_ARGUMENTS_NAME: Name = name!("representations");
pub(crate) const FEDERATION_REPRESENTATIONS_VAR_NAME: Name = name!("representations");

const GRAPHQL_STRING_TYPE_NAME: Name = name!("String");
const GRAPHQL_QUERY_TYPE_NAME: Name = name!("Query");

const ANY_TYPE_SPEC: ScalarTypeSpecification = ScalarTypeSpecification {
    name: FEDERATION_ANY_TYPE_NAME,
};

const SERVICE_TYPE_SPEC: ObjectTypeSpecification = ObjectTypeSpecification {
    name: FEDERATION_SERVICE_TYPE_NAME,
    fields: |_schema| {
        [FieldSpecification {
            name: FEDERATION_SDL_FIELD_NAME,
            ty: Type::Named(GRAPHQL_STRING_TYPE_NAME),
            arguments: Default::default(),
        }]
        .into()
    },
};

const QUERY_TYPE_SPEC: ObjectTypeSpecification = ObjectTypeSpecification {
    name: GRAPHQL_QUERY_TYPE_NAME,
    fields: |_schema| Default::default(), // empty Query (fields should be added later)
};

// PORT_NOTE: The JS implementation gets the key directive definition from the schema,
// but we have it as a parameter.
fn collect_entity_members(
    schema: &FederationSchema,
    key_directive_definition: &Node<DirectiveDefinition>,
) -> IndexSet<ComponentName> {
    schema
        .schema()
        .types
        .iter()
        .filter_map(|(type_name, type_)| {
            let ExtendedType::Object(type_) = type_ else {
                return None;
            };
            if !type_.directives.has(&key_directive_definition.name) {
                return None;
            }
            Some(ComponentName::from(type_name))
        })
        .collect::<IndexSet<_>>()
}

fn add_federation_operations(
    subgraph: &mut FederationSubgraph,
    federation_spec_definition: &'static FederationSpecDefinition,
) -> Result<(), FederationError> {
    // the `_Any` and `_Service` Type
    ANY_TYPE_SPEC.check_or_add(&mut subgraph.schema)?;
    SERVICE_TYPE_SPEC.check_or_add(&mut subgraph.schema)?;

    // the `_Entity` Type
    let key_directive_definition =
        federation_spec_definition.key_directive_definition(&subgraph.schema)?;
    let entity_members = collect_entity_members(&subgraph.schema, key_directive_definition);
    let has_entity_type = !entity_members.is_empty();
    if has_entity_type {
        UnionTypeSpecification {
            name: FEDERATION_ENTITY_TYPE_NAME,
            members: |_| entity_members.clone(),
        }
        .check_or_add(&mut subgraph.schema)?;
    }

    // the `Query` Type
    let query_root_pos = SchemaRootDefinitionPosition {
        root_kind: SchemaRootDefinitionKind::Query,
    };
    if query_root_pos.try_get(subgraph.schema.schema()).is_none() {
        QUERY_TYPE_SPEC.check_or_add(&mut subgraph.schema)?;
        query_root_pos.insert(
            &mut subgraph.schema,
            ComponentName::from(QUERY_TYPE_SPEC.name),
        )?;
    }

    // `Query._entities` (optional)
    let query_root_type_name = query_root_pos.get(subgraph.schema.schema())?.name.clone();
    let entity_field_pos = ObjectFieldDefinitionPosition {
        type_name: query_root_type_name.clone(),
        field_name: FEDERATION_ENTITIES_FIELD_NAME,
    };
    if has_entity_type {
        entity_field_pos.insert(
            &mut subgraph.schema,
            Component::new(FieldDefinition {
                description: None,
                name: FEDERATION_ENTITIES_FIELD_NAME,
                arguments: vec![Node::new(InputValueDefinition {
                    description: None,
                    name: FEDERATION_REPRESENTATIONS_ARGUMENTS_NAME,
                    ty: Node::new(Type::NonNullList(Box::new(Type::NonNullNamed(
                        FEDERATION_ANY_TYPE_NAME,
                    )))),
                    default_value: None,
                    directives: Default::default(),
                })],
                ty: Type::NonNullList(Box::new(Type::Named(FEDERATION_ENTITY_TYPE_NAME))),
                directives: Default::default(),
            }),
        )?;
    } else {
        entity_field_pos.remove(&mut subgraph.schema)?;
    }

    // `Query._service`
    ObjectFieldDefinitionPosition {
        type_name: query_root_type_name.clone(),
        field_name: FEDERATION_SERVICE_FIELD_NAME,
    }
    .insert(
        &mut subgraph.schema,
        Component::new(FieldDefinition {
            description: None,
            name: FEDERATION_SERVICE_FIELD_NAME,
            arguments: Vec::new(),
            ty: Type::NonNullNamed(FEDERATION_SERVICE_TYPE_NAME),
            directives: Default::default(),
        }),
    )?;

    Ok(())
}

/// It makes no sense to have a @requires/@provides on a non-external leaf field, and we usually
/// reject it during schema validation. But this function remove such fields for when:
///  1. We extract subgraphs from a Fed 1 supergraph, where such validations haven't been run.
///  2. Fed 1 subgraphs are upgraded to Fed 2 subgraphs.
///
/// The reason we do this (and generally reject it) is that such @requires/@provides have a negative
/// impact on later query planning, because it sometimes make us try type-exploding some interfaces
/// unnecessarily. Besides, if a usage adds something useless, there is a chance it hasn't fully
/// understood something, and warning about that fact through an error is more helpful.
fn remove_inactive_requires_and_provides_from_subgraph(
    schema: &mut FederationSchema,
) -> Result<(), FederationError> {
    let federation_spec_definition = get_federation_spec_definition_from_subgraph(schema)?;
    let requires_directive_definition_name = federation_spec_definition
        .requires_directive_definition(schema)?
        .name
        .clone();
    let provides_directive_definition_name = federation_spec_definition
        .provides_directive_definition(schema)?
        .name
        .clone();

    let mut object_or_interface_field_definition_positions: Vec<
        ObjectOrInterfaceFieldDefinitionPosition,
    > = vec![];
    for type_pos in schema.get_types() {
        // Ignore introspection types.
        if is_graphql_reserved_name(type_pos.type_name()) {
            continue;
        }

        // Ignore non-object/interface types.
        let Ok(type_pos): Result<ObjectOrInterfaceTypeDefinitionPosition, _> = type_pos.try_into()
        else {
            continue;
        };

        match type_pos {
            ObjectOrInterfaceTypeDefinitionPosition::Object(type_pos) => {
                object_or_interface_field_definition_positions.extend(
                    type_pos
                        .get(schema.schema())?
                        .fields
                        .keys()
                        .map(|field_name| type_pos.field(field_name.clone()).into()),
                )
            }
            ObjectOrInterfaceTypeDefinitionPosition::Interface(type_pos) => {
                object_or_interface_field_definition_positions.extend(
                    type_pos
                        .get(schema.schema())?
                        .fields
                        .keys()
                        .map(|field_name| type_pos.field(field_name.clone()).into()),
                )
            }
        };
    }

    for pos in object_or_interface_field_definition_positions {
        remove_inactive_applications(
            schema,
            federation_spec_definition,
            FieldSetDirectiveKind::Requires,
            &requires_directive_definition_name,
            pos.clone(),
        )?;
        remove_inactive_applications(
            schema,
            federation_spec_definition,
            FieldSetDirectiveKind::Provides,
            &provides_directive_definition_name,
            pos,
        )?;
    }

    Ok(())
}

enum FieldSetDirectiveKind {
    Provides,
    Requires,
}

fn remove_inactive_applications(
    schema: &mut FederationSchema,
    federation_spec_definition: &'static FederationSpecDefinition,
    directive_kind: FieldSetDirectiveKind,
    name_in_schema: &Name,
    object_or_interface_field_definition_position: ObjectOrInterfaceFieldDefinitionPosition,
) -> Result<(), FederationError> {
    let mut replacement_directives = Vec::new();
    let field = object_or_interface_field_definition_position.get(schema.schema())?;
    for directive in field.directives.get_all(name_in_schema) {
        let (fields, parent_type_pos) = match directive_kind {
            FieldSetDirectiveKind::Provides => {
                let fields = federation_spec_definition
                    .provides_directive_arguments(directive)?
                    .fields;
                let parent_type_pos: CompositeTypeDefinitionPosition = schema
                    .get_type(field.ty.inner_named_type().clone())?
                    .try_into()?;
                (fields, parent_type_pos)
            }
            FieldSetDirectiveKind::Requires => {
                let fields = federation_spec_definition
                    .requires_directive_arguments(directive)?
                    .fields;
                let parent_type_pos: CompositeTypeDefinitionPosition =
                    object_or_interface_field_definition_position
                        .parent()
                        .clone()
                        .into();
                (fields, parent_type_pos)
            }
        };
        // TODO: The assume_valid_ref() here is non-ideal, in the sense that the error messages we
        // get back during field set parsing may not be user-friendly. We can't really validate the
        // schema here since the schema may not be fully valid when this function is called within
        // extract_subgraphs_from_supergraph() (it would also incur significant performance loss).
        // At best, we could try to shift this computation to after the subgraph schema validation
        // step, but its unclear at this time whether performing this shift affects correctness (and
        // it takes time to determine that). So for now, we keep this here.
        let valid_schema = Valid::assume_valid_ref(schema.schema());
        // TODO: In the JS codebase, this function ends up getting additionally used in the schema
        // upgrader, where parsing the field set may error. In such cases, we end up skipping those
        // directives instead of returning error here, as it pollutes the list of error messages
        // during composition (another site in composition will properly check for field set
        // validity and give better error messaging).
        let mut fields = parse_field_set_without_normalization(
            valid_schema,
            parent_type_pos.type_name().clone(),
            fields,
        )?;
        let is_modified = remove_non_external_leaf_fields(schema, &mut fields)?;
        if is_modified {
            let replacement_directive = if fields.selections.is_empty() {
                None
            } else {
                let fields = fields.serialize().no_indent().to_string();
                Some(Node::new(match directive_kind {
                    FieldSetDirectiveKind::Provides => {
                        federation_spec_definition.provides_directive(schema, fields)?
                    }
                    FieldSetDirectiveKind::Requires => {
                        federation_spec_definition.requires_directive(schema, fields)?
                    }
                }))
            };
            replacement_directives.push((directive.clone(), replacement_directive))
        }
    }

    for (old_directive, new_directive) in replacement_directives {
        object_or_interface_field_definition_position.remove_directive(schema, &old_directive);
        if let Some(new_directive) = new_directive {
            object_or_interface_field_definition_position
                .insert_directive(schema, new_directive)?;
        }
    }
    Ok(())
}

/// Removes any non-external leaf fields from the selection set, returning true if the selection
/// set was modified.
fn remove_non_external_leaf_fields(
    schema: &FederationSchema,
    selection_set: &mut executable::SelectionSet,
) -> Result<bool, FederationError> {
    let federation_spec_definition = get_federation_spec_definition_from_subgraph(schema)?;
    let external_directive_definition_name = federation_spec_definition
        .external_directive_definition(schema)?
        .name
        .clone();
    remove_non_external_leaf_fields_internal(
        schema,
        &external_directive_definition_name,
        selection_set,
    )
}

fn remove_non_external_leaf_fields_internal(
    schema: &FederationSchema,
    external_directive_definition_name: &Name,
    selection_set: &mut executable::SelectionSet,
) -> Result<bool, FederationError> {
    let mut is_modified = false;
    let mut errors = MultipleFederationErrors { errors: Vec::new() };
    selection_set.selections.retain_mut(|selection| {
        let child_selection_set = match selection {
            executable::Selection::Field(field) => {
                match is_external_or_has_external_implementations(
                    schema,
                    external_directive_definition_name,
                    &selection_set.ty,
                    field,
                ) {
                    Ok(is_external) => {
                        if is_external {
                            // Either the field or one of its implementors is external, so we keep
                            // the entire selection in that case.
                            return true;
                        }
                    }
                    Err(error) => {
                        errors.push(error);
                        return false;
                    }
                };
                if field.selection_set.selections.is_empty() {
                    // An empty selection set means this is a leaf field. We would have returned
                    // earlier if this were external, so this is a non-external leaf field.
                    is_modified = true;
                    return false;
                }
                &mut field.make_mut().selection_set
            }
            executable::Selection::InlineFragment(inline_fragment) => {
                &mut inline_fragment.make_mut().selection_set
            }
            executable::Selection::FragmentSpread(_) => {
                errors.push(
                    SingleFederationError::Internal {
                        message: "Unexpectedly found named fragment in FieldSet scalar".to_owned(),
                    }
                    .into(),
                );
                return false;
            }
        };
        // At this point, we either have a non-leaf non-external field, or an inline fragment. In
        // either case, we recurse into its selection set.
        match remove_non_external_leaf_fields_internal(
            schema,
            external_directive_definition_name,
            child_selection_set,
        ) {
            Ok(is_child_modified) => {
                if is_child_modified {
                    is_modified = true;
                }
            }
            Err(error) => {
                errors.push(error);
                return false;
            }
        }
        // If the recursion resulted in the selection set becoming empty, we remove this selection.
        // Note that it shouldn't have started out empty, so if it became empty, is_child_modified
        // would have been true, which means is_modified has already been set appropriately.
        !child_selection_set.selections.is_empty()
    });
    if errors.errors.is_empty() {
        Ok(is_modified)
    } else {
        Err(errors.into())
    }
}

fn is_external_or_has_external_implementations(
    schema: &FederationSchema,
    external_directive_definition_name: &Name,
    parent_type_name: &NamedType,
    selection: &Node<executable::Field>,
) -> Result<bool, FederationError> {
    let type_pos: CompositeTypeDefinitionPosition =
        schema.get_type(parent_type_name.clone())?.try_into()?;
    let field_pos = type_pos.field(selection.name.clone())?;
    let field = field_pos.get(schema.schema())?;
    if field.directives.has(external_directive_definition_name) {
        return Ok(true);
    }
    if let FieldDefinitionPosition::Interface(field_pos) = field_pos {
        for runtime_object_pos in schema.possible_runtime_types(field_pos.parent().into())? {
            let runtime_field_pos = runtime_object_pos.field(field_pos.field_name.clone());
            let runtime_field = runtime_field_pos.get(schema.schema())?;
            if runtime_field
                .directives
                .has(external_directive_definition_name)
            {
                return Ok(true);
            }
        }
    }
    Ok(false)
}

static DEBUG_SUBGRAPHS_ENV_VARIABLE_NAME: &str = "APOLLO_FEDERATION_DEBUG_SUBGRAPHS";

fn maybe_dump_subgraph_schema(subgraph: FederationSubgraph, message: &mut String) {
    // NOTE: The std::fmt::write returns an error, but writing to a string will never return an
    // error, so the result is dropped.
    _ = match std::env::var(DEBUG_SUBGRAPHS_ENV_VARIABLE_NAME).map(|v| v.parse::<bool>()) {
        Ok(Ok(true)) => {
            let time = OffsetDateTime::now_local().unwrap_or_else(|_| OffsetDateTime::now_utc());
            let filename = format!("extracted-subgraph-{}-{time}.graphql", subgraph.name,);
            let contents = subgraph.schema.schema().to_string();
            match std::fs::write(&filename, contents) {
                Ok(_) => write!(
                    message,
                    "The (invalid) extracted subgraph has been written in: {filename}."
                ),
                Err(e) => write!(
                    message,
                    r#"Was not able to print generated subgraph for "{}" because: {e}"#,
                    subgraph.name
                ),
            }
        }
        _ => write!(
            message,
            "Re-run with environment variable '{}' set to 'true' to extract the invalid subgraph",
            DEBUG_SUBGRAPHS_ENV_VARIABLE_NAME
        ),
    };
}

////////////////////////////////////////////////////////////////////////////////
/// @join__directive extraction

static JOIN_DIRECTIVE: &str = "join__directive";

/// Converts `@join__directive(graphs: [A], name: "foo")` to `@foo` in the A subgraph.
/// If the directive is a link directive on the schema definition, we also need
/// to update the metadata and add the imported definitions.
fn extract_join_directives(
    supergraph_schema: &FederationSchema,
    subgraphs: &mut FederationSubgraphs,
    graph_enum_value_name_to_subgraph_name: &IndexMap<Name, Arc<str>>,
) -> Result<(), FederationError> {
    let join_directives = match supergraph_schema
        .referencers()
        .get_directive(JOIN_DIRECTIVE)
    {
        Ok(directives) => directives,
        Err(_) => {
            // No join directives found, nothing to do.
            return Ok(());
        }
    };

    if let Some(schema_def_pos) = &join_directives.schema {
        let schema_def = schema_def_pos.get(supergraph_schema.schema());
        let directives = schema_def
            .directives
            .iter()
            .filter_map(|d| {
                if d.name == JOIN_DIRECTIVE {
                    Some(join_directive_to_real_directive(d))
                } else {
                    None
                }
            })
            .collect_vec();

        // TODO: Do we need to handle the link directive being renamed?
        let (links, others) = directives
            .into_iter()
            .partition::<Vec<_>, _>(|(d, _)| d.name == DEFAULT_LINK_NAME);

        // After adding links, we'll check the link against a safelist of
        // specs and check_or_add the spec definitions if necessary.
        for (link_directive, subgraph_enum_values) in links {
            for subgraph_enum_value in subgraph_enum_values {
                let subgraph = get_subgraph(
                    subgraphs,
                    graph_enum_value_name_to_subgraph_name,
                    &subgraph_enum_value,
                )?;

                schema_def_pos.insert_directive(
                    &mut subgraph.schema,
                    Component::new(link_directive.clone()),
                )?;

<<<<<<< HEAD
                if ConnectSpecDefinition::from_directive(&link_directive)?.is_some() {
                    ConnectSpecDefinition::check_or_add(&mut subgraph.schema)?;
                }
=======
                // TODO: add imported definitions from relevant specs
>>>>>>> 51a44949
            }
        }

        // Other directives are added normally.
        for (directive, subgraph_enum_values) in others {
            for subgraph_enum_value in subgraph_enum_values {
                let subgraph = get_subgraph(
                    subgraphs,
                    graph_enum_value_name_to_subgraph_name,
                    &subgraph_enum_value,
                )?;

                schema_def_pos
                    .insert_directive(&mut subgraph.schema, Component::new(directive.clone()))?;
            }
        }
    }

    for object_field_pos in &join_directives.object_fields {
        let object_field = object_field_pos.get(supergraph_schema.schema())?;
        let directives = object_field
            .directives
            .iter()
            .filter_map(|d| {
                if d.name == JOIN_DIRECTIVE {
                    Some(join_directive_to_real_directive(d))
                } else {
                    None
                }
            })
            .collect_vec();

        for (directive, subgraph_enum_values) in directives {
            for subgraph_enum_value in subgraph_enum_values {
                let subgraph = get_subgraph(
                    subgraphs,
                    graph_enum_value_name_to_subgraph_name,
                    &subgraph_enum_value,
                )?;

                object_field_pos
                    .insert_directive(&mut subgraph.schema, Node::new(directive.clone()))?;
            }
        }
    }

    // TODO
    // - join_directives.directive_arguments
    // - join_directives.enum_types
    // - join_directives.enum_values
    // - join_directives.input_object_fields
    // - join_directives.input_object_types
    // - join_directives.interface_field_arguments
    // - join_directives.interface_fields
    // - join_directives.interface_types
    // - join_directives.object_field_arguments
    // - join_directives.object_types
    // - join_directives.scalar_types
    // - join_directives.union_types

    Ok(())
}

fn join_directive_to_real_directive(directive: &Node<Directive>) -> (Directive, Vec<Name>) {
    let subgraph_enum_values = directive
        .argument_by_name("graphs")
        .and_then(|arg| arg.as_list())
        .map(|list| {
            list.iter()
                .map(|node| {
                    Name::new(
                        node.as_enum()
<<<<<<< HEAD
                            .expect("join__directive(graphs:) value is not an enum")
                            .as_str(),
                    )
                    .expect("join__directive(graphs:) value is not a valid name")
=======
                            .expect("join__directive(graphs:) value is an enum")
                            .as_str(),
                    )
                    .expect("join__directive(graphs:) value is a valid name")
>>>>>>> 51a44949
                })
                .collect()
        })
        .expect("join__directive(graphs:) missing");

    let name = directive
        .argument_by_name("name")
<<<<<<< HEAD
        .expect("join__directive(name:) missing")
        .as_str()
        .expect("join__directive(name:) is not a string");
=======
        .expect("join__directive(name:) is present")
        .as_str()
        .expect("join__directive(name:) is a string");
>>>>>>> 51a44949

    let arguments = directive
        .argument_by_name("args")
        .and_then(|a| a.as_object())
        .map(|args| {
            args.iter()
                .map(|(k, v)| {
                    Argument {
                        name: k.clone(),
                        value: v.clone(),
                    }
                    .into()
                })
                .collect()
        })
        .unwrap_or_default();

    let directive = Directive {
<<<<<<< HEAD
        name: Name::new(name).expect("join__directive(name:) invalid"),
=======
        name: Name::new(name).expect("join__directive(name:) is a valid name"),
>>>>>>> 51a44949
        arguments,
    };

    (directive, subgraph_enum_values)
}

#[cfg(test)]
mod tests {
    use apollo_compiler::name;
    use apollo_compiler::Schema;
    use insta::assert_snapshot;

    use crate::schema::FederationSchema;
    use crate::ValidFederationSubgraphs;

    // JS PORT NOTE: these tests were ported from
    // https://github.com/apollographql/federation/blob/3e2c845c74407a136b9e0066e44c1ad1467d3013/internals-js/src/__tests__/extractSubgraphsFromSupergraph.test.ts

    #[test]
    fn handles_types_having_no_fields_referenced_by_other_interfaces_in_a_subgraph_correctly() {
        /*
         * JS PORT NOTE: the original test used a Federation 1 supergraph.
         * The following supergraph has been generated from:

        federation_version: =2.6.0
        subgraphs:
            a:
                routing_url: http://a
                schema:
                    sdl: |
                        type Query {
                            q: A
                        }

                        interface A {
                            a: B
                        }

                        type B {
                            b: C @provides(fields: "c")
                        }

                        type C {
                            c: String
                        }
            b:
                routing_url: http://b
                schema:
                    sdl: |
                        type C {
                            c: String
                        }
            c:
                routing_url: http://c
                schema:
                    sdl: |
                        type D {
                            d: String
                        }

         * This tests is almost identical to the 'handles types having no fields referenced by other objects in a subgraph correctly'
         * one, except that the reference to the type being removed is in an interface, to make double-sure this case is
         * handled as well.
         */

        let supergraph = r#"
            schema
              @link(url: "https://specs.apollo.dev/link/v1.0")
              @link(url: "https://specs.apollo.dev/join/v0.3", for: EXECUTION)
            {
              query: Query
            }

            directive @join__enumValue(graph: join__Graph!) repeatable on ENUM_VALUE

            directive @join__field(graph: join__Graph, requires: join__FieldSet, provides: join__FieldSet, type: String, external: Boolean, override: String, usedOverridden: Boolean) repeatable on FIELD_DEFINITION | INPUT_FIELD_DEFINITION

            directive @join__graph(name: String!, url: String!) on ENUM_VALUE

            directive @join__implements(graph: join__Graph!, interface: String!) repeatable on OBJECT | INTERFACE

            directive @join__type(graph: join__Graph!, key: join__FieldSet, extension: Boolean! = false, resolvable: Boolean! = true, isInterfaceObject: Boolean! = false) repeatable on OBJECT | INTERFACE | UNION | ENUM | INPUT_OBJECT | SCALAR

            directive @join__unionMember(graph: join__Graph!, member: String!) repeatable on UNION

            directive @link(url: String, as: String, for: link__Purpose, import: [link__Import]) repeatable on SCHEMA

            interface A
              @join__type(graph: A)
            {
              a: B
            }

            type B
              @join__type(graph: A)
            {
              b: C
            }

            type C
              @join__type(graph: A)
              @join__type(graph: B)
            {
              c: String
            }

            type D
              @join__type(graph: C)
            {
              d: String
            }

            scalar join__FieldSet

            enum join__Graph {
              A @join__graph(name: "a", url: "http://a")
              B @join__graph(name: "b", url: "http://b")
              C @join__graph(name: "c", url: "http://c")
            }

            scalar link__Import

            enum link__Purpose {
              """
              `SECURITY` features provide metadata necessary to securely resolve fields.
              """
              SECURITY

              """
              `EXECUTION` features provide metadata necessary for operation execution.
              """
              EXECUTION
            }

            type Query
              @join__type(graph: A)
              @join__type(graph: B)
              @join__type(graph: C)
            {
              q: A @join__field(graph: A)
            }
        "#;

        let schema = Schema::parse(supergraph, "supergraph.graphql").unwrap();
        let ValidFederationSubgraphs { subgraphs } = super::extract_subgraphs_from_supergraph(
            &FederationSchema::new(schema).unwrap(),
            Some(true),
        )
        .unwrap();

        assert_eq!(subgraphs.len(), 3);

        let a = subgraphs.get("a").unwrap();
        // JS PORT NOTE: the original tests used the equivalent of `get_type`,
        // so we have to be careful about using `get_interface` here.
        assert!(a.schema.schema().get_interface("A").is_some());
        assert!(a.schema.schema().get_object("B").is_some());

        let b = subgraphs.get("b").unwrap();
        assert!(b.schema.schema().get_interface("A").is_none());
        assert!(b.schema.schema().get_object("B").is_none());

        let c = subgraphs.get("c").unwrap();
        assert!(c.schema.schema().get_interface("A").is_none());
        assert!(c.schema.schema().get_object("B").is_none());
    }

    #[test]
    fn handles_types_having_no_fields_referenced_by_other_unions_in_a_subgraph_correctly() {
        /*
         * JS PORT NOTE: the original test used a Federation 1 supergraph.
         * The following supergraph has been generated from:

        federation_version: =2.6.0
        subgraphs:
            a:
                routing_url: http://a
                schema:
                    sdl: |
                        type Query {
                            q: A
                        }

                        union A = B | C

                        type B {
                            b: D @provides(fields: "d")
                        }

                        type C {
                            c: D @provides(fields: "d")
                        }

                        type D {
                            d: String
                        }
            b:
                routing_url: http://b
                schema:
                    sdl: |
                        type D {
                            d: String
                        }

         * This tests is similar identical to 'handles types having no fields referenced by other objects in a subgraph correctly'
         * but the reference to the type being removed is a union, one that should be fully removed.
         */

        let supergraph = r#"
            schema
              @link(url: "https://specs.apollo.dev/link/v1.0")
              @link(url: "https://specs.apollo.dev/join/v0.3", for: EXECUTION)
            {
              query: Query
            }

            directive @join__enumValue(graph: join__Graph!) repeatable on ENUM_VALUE

            directive @join__field(graph: join__Graph, requires: join__FieldSet, provides: join__FieldSet, type: String, external: Boolean, override: String, usedOverridden: Boolean) repeatable on FIELD_DEFINITION | INPUT_FIELD_DEFINITION

            directive @join__graph(name: String!, url: String!) on ENUM_VALUE

            directive @join__implements(graph: join__Graph!, interface: String!) repeatable on OBJECT | INTERFACE

            directive @join__type(graph: join__Graph!, key: join__FieldSet, extension: Boolean! = false, resolvable: Boolean! = true, isInterfaceObject: Boolean! = false) repeatable on OBJECT | INTERFACE | UNION | ENUM | INPUT_OBJECT | SCALAR

            directive @join__unionMember(graph: join__Graph!, member: String!) repeatable on UNION

            directive @link(url: String, as: String, for: link__Purpose, import: [link__Import]) repeatable on SCHEMA

            union A
              @join__type(graph: A)
              @join__unionMember(graph: A, member: "B")
              @join__unionMember(graph: A, member: "C")
             = B | C

            type B
              @join__type(graph: A)
            {
              b: D
            }

            type C
              @join__type(graph: A)
            {
              c: D
            }

            type D
              @join__type(graph: A)
              @join__type(graph: B)
            {
              d: String
            }

            scalar join__FieldSet

            enum join__Graph {
              A @join__graph(name: "a", url: "http://a")
              B @join__graph(name: "b", url: "http://b")
            }

            scalar link__Import

            enum link__Purpose {
              """
              `SECURITY` features provide metadata necessary to securely resolve fields.
              """
              SECURITY

              """
              `EXECUTION` features provide metadata necessary for operation execution.
              """
              EXECUTION
            }

            type Query
              @join__type(graph: A)
              @join__type(graph: B)
            {
              q: A @join__field(graph: A)
            }
        "#;

        let schema = Schema::parse(supergraph, "supergraph.graphql").unwrap();
        let ValidFederationSubgraphs { subgraphs } = super::extract_subgraphs_from_supergraph(
            &FederationSchema::new(schema).unwrap(),
            Some(true),
        )
        .unwrap();

        assert_eq!(subgraphs.len(), 2);

        let a = subgraphs.get("a").unwrap();
        // JS PORT NOTE: the original tests used the equivalent of `get_type`,
        // so we have to be careful about using `get_union` here.
        assert!(a.schema.schema().get_union("A").is_some());
        assert!(a.schema.schema().get_object("B").is_some());
        assert!(a.schema.schema().get_object("C").is_some());
        assert!(a.schema.schema().get_object("D").is_some());

        let b = subgraphs.get("b").unwrap();
        assert!(b.schema.schema().get_union("A").is_none());
        assert!(b.schema.schema().get_object("B").is_none());
        assert!(b.schema.schema().get_object("C").is_none());
        assert!(b.schema.schema().get_object("D").is_some());
    }

    // JS PORT NOTE: the "handles types having only some of their fields removed in a subgraph correctly"
    // test isn't relevant to Federation 2 supergraphs. Fed 1 supergraphs don't annotate all types with
    // the associated subgraphs, so extraction sometimes required guessing about which types to bring
    // into each subgraph.

    #[test]
    fn handles_unions_types_having_no_members_in_a_subgraph_correctly() {
        /*
         * JS PORT NOTE: the original test used a Federation 1 supergraph.
         * The following supergraph has been generated from:

        federation_version: =2.6.0
        subgraphs:
            a:
                routing_url: http://a
                schema:
                    sdl: |
                        type Query {
                            q: A
                        }

                        union A = B | C

                        type B @key(fields: "b { d }") {
                            b: D
                        }

                        type C @key(fields: "c { d }") {
                            c: D
                        }

                        type D {
                            d: String
                        }
            b:
                routing_url: http://b
                schema:
                    sdl: |
                        type D {
                            d: String
                        }

         * This tests is similar to the other test with unions, but because its members are enties, the
         * members themself with have a join__owner, and that means the removal will hit a different
         * code path (technically, the union A will be "removed" directly by `extractSubgraphsFromSupergraph`
         * instead of being removed indirectly through the removal of its members).
         */

        let supergraph = r#"
            schema
              @link(url: "https://specs.apollo.dev/link/v1.0")
              @link(url: "https://specs.apollo.dev/join/v0.3", for: EXECUTION)
            {
              query: Query
            }

            directive @join__enumValue(graph: join__Graph!) repeatable on ENUM_VALUE

            directive @join__field(graph: join__Graph, requires: join__FieldSet, provides: join__FieldSet, type: String, external: Boolean, override: String, usedOverridden: Boolean) repeatable on FIELD_DEFINITION | INPUT_FIELD_DEFINITION

            directive @join__graph(name: String!, url: String!) on ENUM_VALUE

            directive @join__implements(graph: join__Graph!, interface: String!) repeatable on OBJECT | INTERFACE

            directive @join__type(graph: join__Graph!, key: join__FieldSet, extension: Boolean! = false, resolvable: Boolean! = true, isInterfaceObject: Boolean! = false) repeatable on OBJECT | INTERFACE | UNION | ENUM | INPUT_OBJECT | SCALAR

            directive @join__unionMember(graph: join__Graph!, member: String!) repeatable on UNION

            directive @link(url: String, as: String, for: link__Purpose, import: [link__Import]) repeatable on SCHEMA

            union A
              @join__type(graph: A)
              @join__unionMember(graph: A, member: "B")
              @join__unionMember(graph: A, member: "C")
             = B | C

            type B
              @join__type(graph: A, key: "b { d }")
            {
              b: D
            }

            type C
              @join__type(graph: A, key: "c { d }")
            {
              c: D
            }

            type D
              @join__type(graph: A)
              @join__type(graph: B)
            {
              d: String
            }

            scalar join__FieldSet

            enum join__Graph {
              A @join__graph(name: "a", url: "http://a")
              B @join__graph(name: "b", url: "http://b")
            }

            scalar link__Import

            enum link__Purpose {
              """
              `SECURITY` features provide metadata necessary to securely resolve fields.
              """
              SECURITY

              """
              `EXECUTION` features provide metadata necessary for operation execution.
              """
              EXECUTION
            }

            type Query
              @join__type(graph: A)
              @join__type(graph: B)
            {
              q: A @join__field(graph: A)
            }
        "#;

        let schema = Schema::parse(supergraph, "supergraph.graphql").unwrap();
        let ValidFederationSubgraphs { subgraphs } = super::extract_subgraphs_from_supergraph(
            &FederationSchema::new(schema).unwrap(),
            Some(true),
        )
        .unwrap();

        assert_eq!(subgraphs.len(), 2);

        let a = subgraphs.get("a").unwrap();
        // JS PORT NOTE: the original tests used the equivalent of `get_type`,
        // so we have to be careful about using `get_union` here.
        assert!(a.schema.schema().get_union("A").is_some());
        assert!(a.schema.schema().get_object("B").is_some());
        assert!(a.schema.schema().get_object("C").is_some());
        assert!(a.schema.schema().get_object("D").is_some());

        let b = subgraphs.get("b").unwrap();
        assert!(b.schema.schema().get_union("A").is_none());
        assert!(b.schema.schema().get_object("B").is_none());
        assert!(b.schema.schema().get_object("C").is_none());
        assert!(b.schema.schema().get_object("D").is_some());
    }

    #[test]
    fn preserves_default_values_of_input_object_fields() {
        let supergraph = r#"
            schema
              @link(url: "https://specs.apollo.dev/link/v1.0")
              @link(url: "https://specs.apollo.dev/join/v0.2", for: EXECUTION)
            {
              query: Query
            }

            directive @join__field(graph: join__Graph!, requires: join__FieldSet, provides: join__FieldSet, type: String, external: Boolean, override: String, usedOverridden: Boolean) repeatable on FIELD_DEFINITION | INPUT_FIELD_DEFINITION

            directive @join__graph(name: String!, url: String!) on ENUM_VALUE

            directive @join__implements(graph: join__Graph!, interface: String!) repeatable on OBJECT | INTERFACE

            directive @join__type(graph: join__Graph!, key: join__FieldSet, extension: Boolean! = false, resolvable: Boolean! = true) repeatable on OBJECT | INTERFACE | UNION | ENUM | INPUT_OBJECT | SCALAR

            directive @link(url: String, as: String, for: link__Purpose, import: [link__Import]) repeatable on SCHEMA

            input Input
              @join__type(graph: SERVICE)
            {
              a: Int! = 1234
            }

            scalar join__FieldSet

            enum join__Graph {
              SERVICE @join__graph(name: "service", url: "")
            }

            scalar link__Import

            enum link__Purpose {
              """
              `SECURITY` features provide metadata necessary to securely resolve fields.
              """
              SECURITY

              """
              `EXECUTION` features provide metadata necessary for operation execution.
              """
              EXECUTION
            }

            type Query
              @join__type(graph: SERVICE)
            {
              field(input: Input!): String
            }
        "#;

        let schema = Schema::parse(supergraph, "supergraph.graphql").unwrap();
        let ValidFederationSubgraphs { subgraphs } = super::extract_subgraphs_from_supergraph(
            &FederationSchema::new(schema).unwrap(),
            Some(true),
        )
        .unwrap();

        assert_eq!(subgraphs.len(), 1);
        let subgraph = subgraphs.get("service").unwrap();
        let input_type = subgraph.schema.schema().get_input_object("Input").unwrap();
        let input_field_a = input_type
            .fields
            .iter()
            .find(|(name, _)| name == &&name!("a"))
            .unwrap();
        assert_eq!(
            input_field_a.1.default_value.as_ref().unwrap().to_i32(),
            Some(1234)
        );
    }

    // JS PORT NOTE: the "throw meaningful error for invalid federation directive fieldSet"
    // test checked an error condition that can appear only in a Federation 1 supergraph.

    // JS PORT NOTE: the "throw meaningful error for type erased from supergraph due to extending an entity without a key"
    // test checked an error condition that can appear only in a Federation 1 supergraph.

    #[test]
    fn types_that_are_empty_because_of_overridden_fields_are_erased() {
        let supergraph = r#"
            schema
              @link(url: "https://specs.apollo.dev/link/v1.0")
              @link(url: "https://specs.apollo.dev/join/v0.3", for: EXECUTION)
              @link(url: "https://specs.apollo.dev/tag/v0.3")
            {
              query: Query
            }

            directive @join__enumValue(graph: join__Graph!) repeatable on ENUM_VALUE

            directive @join__field(graph: join__Graph, requires: join__FieldSet, provides: join__FieldSet, type: String, external: Boolean, override: String, usedOverridden: Boolean) repeatable on FIELD_DEFINITION | INPUT_FIELD_DEFINITION

            directive @join__graph(name: String!, url: String!) on ENUM_VALUE

            directive @join__implements(graph: join__Graph!, interface: String!) repeatable on OBJECT | INTERFACE

            directive @join__type(graph: join__Graph!, key: join__FieldSet, extension: Boolean! = false, resolvable: Boolean! = true, isInterfaceObject: Boolean! = false) repeatable on OBJECT | INTERFACE | UNION | ENUM | INPUT_OBJECT | SCALAR

            directive @join__unionMember(graph: join__Graph!, member: String!) repeatable on UNION

            directive @link(url: String, as: String, for: link__Purpose, import: [link__Import]) repeatable on SCHEMA

            directive @tag(name: String!) repeatable on FIELD_DEFINITION | OBJECT | INTERFACE | UNION | ARGUMENT_DEFINITION | SCALAR | ENUM | ENUM_VALUE | INPUT_OBJECT | INPUT_FIELD_DEFINITION | SCHEMA
            input Input
              @join__type(graph: B)
            {
              a: Int! = 1234
            }

            scalar join__FieldSet

            enum join__Graph {
              A @join__graph(name: "a", url: "")
              B @join__graph(name: "b", url: "")
            }

            scalar link__Import

            enum link__Purpose {
              """
              `SECURITY` features provide metadata necessary to securely resolve fields.
              """
              SECURITY

              """
              `EXECUTION` features provide metadata necessary for operation execution.
              """
              EXECUTION
            }

            type Query
              @join__type(graph: A)
            {
              field: String
            }

            type User
              @join__type(graph: A)
              @join__type(graph: B)
            {
              foo: String @join__field(graph: A, override: "b")

              bar: String @join__field(graph: A)

              baz: String @join__field(graph: A)
            }
      "#;

        let schema = Schema::parse(supergraph, "supergraph.graphql").unwrap();
        let ValidFederationSubgraphs { subgraphs } = super::extract_subgraphs_from_supergraph(
            &FederationSchema::new(schema).unwrap(),
            Some(true),
        )
        .unwrap();

        let subgraph = subgraphs.get("a").unwrap();
        let user_type = subgraph.schema.schema().get_object("User");
        assert!(user_type.is_some());

        let subgraph = subgraphs.get("b").unwrap();
        let user_type = subgraph.schema.schema().get_object("User");
        assert!(user_type.is_none());
    }

    #[test]
    fn test_join_directives() {
        let supergraph = r###"schema
                @link(url: "https://specs.apollo.dev/link/v1.0")
                @link(url: "https://specs.apollo.dev/join/v0.5", for: EXECUTION)
                @join__directive(graphs: [SUBGRAPH], name: "link", args: {url: "https://specs.apollo.dev/hello/v0.1", import: ["@hello"]})
            {
                query: Query
            }

            directive @join__directive(graphs: [join__Graph!], name: String!, args: join__DirectiveArguments) repeatable on SCHEMA | OBJECT | INTERFACE | FIELD_DEFINITION

            directive @join__enumValue(graph: join__Graph!) repeatable on ENUM_VALUE

            directive @join__field(graph: join__Graph, requires: join__FieldSet, provides: join__FieldSet, type: String, external: Boolean, override: String, usedOverridden: Boolean, overrideLabel: String, contextArguments: [join__ContextArgument!]) repeatable on FIELD_DEFINITION | INPUT_FIELD_DEFINITION

            directive @join__graph(name: String!, url: String!) on ENUM_VALUE

            directive @join__implements(graph: join__Graph!, interface: String!) repeatable on OBJECT | INTERFACE

            directive @join__type(graph: join__Graph!, key: join__FieldSet, extension: Boolean! = false, resolvable: Boolean! = true, isInterfaceObject: Boolean! = false) repeatable on OBJECT | INTERFACE | UNION | ENUM | INPUT_OBJECT | SCALAR

            directive @join__unionMember(graph: join__Graph!, member: String!) repeatable on UNION

            directive @link(url: String, as: String, for: link__Purpose, import: [link__Import]) repeatable on SCHEMA

            input join__ContextArgument {
                name: String!
                type: String!
                context: String!
                selection: join__FieldValue!
            }

            scalar join__DirectiveArguments

            scalar join__FieldSet

            scalar join__FieldValue

            enum join__Graph {
                SUBGRAPH @join__graph(name: "subgraph", url: "none")
            }

            scalar link__Import

            enum link__Purpose {
                """
                `SECURITY` features provide metadata necessary to securely resolve fields.
                """
                SECURITY

                """
                `EXECUTION` features provide metadata necessary for operation execution.
                """
                EXECUTION
            }

            type Query
                @join__type(graph: SUBGRAPH)
            {
                f: String
            }
        "###;

        let schema = Schema::parse(supergraph, "supergraph.graphql").unwrap();
        let ValidFederationSubgraphs { subgraphs } = super::extract_subgraphs_from_supergraph(
            &FederationSchema::new(schema).unwrap(),
            Some(true),
        )
        .unwrap();

        let subgraph = subgraphs.get("subgraph").unwrap();
        assert_snapshot!(subgraph.schema.schema().schema_definition.directives, @r###" @link(url: "https://specs.apollo.dev/link/v1.0") @link(url: "https://specs.apollo.dev/federation/v2.5") @link(url: "https://specs.apollo.dev/hello/v0.1", import: ["@hello"])"###);
    }
}<|MERGE_RESOLUTION|>--- conflicted
+++ resolved
@@ -2163,13 +2163,9 @@
                     Component::new(link_directive.clone()),
                 )?;
 
-<<<<<<< HEAD
                 if ConnectSpecDefinition::from_directive(&link_directive)?.is_some() {
                     ConnectSpecDefinition::check_or_add(&mut subgraph.schema)?;
                 }
-=======
-                // TODO: add imported definitions from relevant specs
->>>>>>> 51a44949
             }
         }
 
@@ -2242,17 +2238,10 @@
                 .map(|node| {
                     Name::new(
                         node.as_enum()
-<<<<<<< HEAD
-                            .expect("join__directive(graphs:) value is not an enum")
-                            .as_str(),
-                    )
-                    .expect("join__directive(graphs:) value is not a valid name")
-=======
                             .expect("join__directive(graphs:) value is an enum")
                             .as_str(),
                     )
                     .expect("join__directive(graphs:) value is a valid name")
->>>>>>> 51a44949
                 })
                 .collect()
         })
@@ -2260,15 +2249,9 @@
 
     let name = directive
         .argument_by_name("name")
-<<<<<<< HEAD
-        .expect("join__directive(name:) missing")
-        .as_str()
-        .expect("join__directive(name:) is not a string");
-=======
         .expect("join__directive(name:) is present")
         .as_str()
         .expect("join__directive(name:) is a string");
->>>>>>> 51a44949
 
     let arguments = directive
         .argument_by_name("args")
@@ -2287,11 +2270,7 @@
         .unwrap_or_default();
 
     let directive = Directive {
-<<<<<<< HEAD
-        name: Name::new(name).expect("join__directive(name:) invalid"),
-=======
         name: Name::new(name).expect("join__directive(name:) is a valid name"),
->>>>>>> 51a44949
         arguments,
     };
 

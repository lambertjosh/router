--- conflicted
+++ resolved
@@ -855,12 +855,7 @@
 
 #[derive(Debug, PartialEq, Eq, Clone, Default)]
 pub struct SubSelection {
-<<<<<<< HEAD
     pub(crate) selections: Vec<NamedSelection>,
-    pub(super) star: Option<StarSelection>,
-=======
-    pub(super) selections: Vec<NamedSelection>,
->>>>>>> 506a2825
     pub(super) range: OffsetRange,
 }
 

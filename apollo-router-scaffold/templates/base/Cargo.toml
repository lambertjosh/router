--- conflicted
+++ resolved
@@ -32,13 +32,9 @@
 serde_json = "1.0.79"
 tokio = { version = "1.17.0", features = ["full"] }
 tower = { version = "0.4.12", features = ["full"] }
-<<<<<<< HEAD
 tracing = "0.1.37"
-=======
-tracing = "=0.1.34"
 
 # this makes build scripts and proc macros faster to compile
 [profile.dev.build-override]
 strip = "debuginfo"
-incremental = false
->>>>>>> 6b2bd9fe
+incremental = false